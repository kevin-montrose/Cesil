--- conflicted
+++ resolved
@@ -19,12 +19,8 @@
         /// 
         /// Returns the number of rows written.
         /// </summary>
-<<<<<<< HEAD
-        ValueTask WriteAllAsync(IAsyncEnumerable<TRow> rows, CancellationToken cancellationToken = default);
-=======
         [return: IntentionallyExposedPrimitive("count is best represented as an int")]
-        ValueTask<int> WriteAllAsync(IAsyncEnumerable<TRow> rows, CancellationToken cancel = default);
->>>>>>> c6819df6
+        ValueTask<int> WriteAllAsync(IAsyncEnumerable<TRow> rows, CancellationToken cancellationToken = default);
 
         /// <summary>
         /// Writes all rows enumerated by the given IEnumerable.
@@ -34,12 +30,8 @@
         /// 
         /// Returns the number of rows written.
         /// </summary>
-<<<<<<< HEAD
-        ValueTask WriteAllAsync(IEnumerable<TRow> rows, CancellationToken cancellationToken = default);
-=======
         [return: IntentionallyExposedPrimitive("count is best represented as an int")]
-        ValueTask<int> WriteAllAsync(IEnumerable<TRow> rows, CancellationToken cancel = default);
->>>>>>> c6819df6
+        ValueTask<int> WriteAllAsync(IEnumerable<TRow> rows, CancellationToken cancellationToken = default);
 
         /// <summary>
         /// Write a single row.
@@ -60,10 +52,8 @@
         /// Will complete synchronously if possible, but will not block
         /// if the underlying sink does not complete immediately.
         /// </summary>
-<<<<<<< HEAD
+
         ValueTask WriteCommentAsync(string comment, CancellationToken cancellationToken = default);
-=======
-        ValueTask WriteCommentAsync(string comment, CancellationToken cancel = default);
 
         /// <summary>
         /// Write a comment as a row.
@@ -76,7 +66,6 @@
         /// Will complete synchronously if possible, but will not block
         /// if the underlying sink does not complete immediately.
         /// </summary>
-        ValueTask WriteCommentAsync(ReadOnlyMemory<char> comment, CancellationToken cancel = default);
->>>>>>> c6819df6
+        ValueTask WriteCommentAsync(ReadOnlyMemory<char> comment, CancellationToken cancellationToken = default);
     }
 }