﻿using System;
using System.Buffers;
using System.Collections;
using System.Collections.Generic;
using System.Runtime.InteropServices;
using System.Threading;
using System.Threading.Tasks;
using static Cesil.AwaitHelper;
using static Cesil.DisposableHelper;

namespace Cesil
{
    [DoesNotEscape("Only ever used as a local or parameter in method (though some async methods)")]
    internal sealed partial class HeadersReader<T> : ITestableDisposable
    {
        private const int LENGTH_SIZE = sizeof(uint) / sizeof(char);

        [DoesNotEscape("Only ever used as a local or parameter in method (though some async methods)")]
        internal struct HeaderEnumerator : IEnumerator<ReadOnlyMemory<char>>, ITestableDisposable
        {
            internal readonly int Count;

            private int NextHeaderIndex;
            private int CurrentBufferIndex;
            private readonly ReadOnlyMemory<char> Buffer;

            private readonly WhitespaceTreatments WhitespaceTreatment;

            public bool IsDisposed { get; private set; }

            private ReadOnlyMemory<char> _Current;
            public readonly ReadOnlyMemory<char> Current
            {
                get
                {
                    AssertNotDisposedInternal(this);
                    return _Current;
                }
            }

            readonly object IEnumerator.Current => Current;

            internal HeaderEnumerator(int count, ReadOnlyMemory<char> buffer, WhitespaceTreatments whitespaceTreatment)
            {
                IsDisposed = false;
                Count = count;
                Buffer = buffer;
                WhitespaceTreatment = whitespaceTreatment;

                _Current = default;
                NextHeaderIndex = 0;
                CurrentBufferIndex = 0;
            }

            public bool MoveNext()
            {
                AssertNotDisposedInternal(this);

                if (NextHeaderIndex >= Count)
                {
                    return false;
                }

                var span = Buffer.Span;
                var lenChars = span.Slice(CurrentBufferIndex, LENGTH_SIZE);
                var lenIntSpan = MemoryMarshal.Cast<char, int>(lenChars);
                var stored = lenIntSpan[0];
                var len = Math.Abs(stored);
                var wasEscaped = stored < 0;

                var dataIx = CurrentBufferIndex + LENGTH_SIZE;
                var endIx = dataIx + len;

                var rawHeader = Buffer.Slice(dataIx, len);

                // The state machine will skip leading values outside of values, so we only need to do any trimming IN the values
                //
                // Technically we could probably have the state machine skip leading inside too...
                // todo: do that ^^^ (tracking issue: https://github.com/kevin-montrose/Cesil/issues/5)
                var needsLeadingTrim = WhitespaceTreatment.HasFlag(WhitespaceTreatments.TrimLeadingInValues);
                if (needsLeadingTrim)
                {
                    rawHeader = Utils.TrimLeadingWhitespace(rawHeader);
                }

                // We need to trim trailing IN values if requested, and we need to trim trailing after values
                //   if requested AND the value wasn't escaped.
                //
                // Trimming trailing requires look ahead, which would greatly complicate the state machine
                //   (technically making it not a state machine) so this will have to do.
                var needsTrailingTrim =
                    WhitespaceTreatment.HasFlag(WhitespaceTreatments.TrimTrailingInValues) ||
                    (WhitespaceTreatment.HasFlag(WhitespaceTreatments.TrimAfterValues) && !wasEscaped);

                if (needsTrailingTrim)
                {
                    rawHeader = Utils.TrimTrailingWhitespace(rawHeader);
                }

                _Current = rawHeader;

                CurrentBufferIndex = endIx;
                NextHeaderIndex++;

                return true;
            }

            public void Reset()
            {
                AssertNotDisposedInternal(this);

                _Current = default;
                NextHeaderIndex = 0;
                CurrentBufferIndex = 0;
            }

            public void Dispose()
            {
                if (!IsDisposed)
                {
                    IsDisposed = true;
                }
            }

            public override string ToString()
            => $"{nameof(HeaderEnumerator)} with {nameof(Count)}={Count}";
        }

        private readonly BoundConfigurationBase<T> Configuration;

        private NonNull<IReaderAdapter> Inner;
        private NonNull<IAsyncReaderAdapter> InnerAsync;

        private readonly IEnumerable<DeserializableMember> Columns;
        private readonly ReaderStateMachine StateMachine;
        private readonly BufferWithPushback Buffer;
        private readonly int BufferSizeHint;
        private readonly WhitespaceTreatments WhitespaceTreatment;

        private int CurrentBuilderStart;
        private int CurrentBuilderLength;
        private NonNull<IMemoryOwner<char>> BuilderOwner;
        private Memory<char> BuilderBacking
        {
            get
            {
                if (!BuilderOwner.HasValue) return Memory<char>.Empty;

                return BuilderOwner.Value.Memory;
            }
        }

        public bool IsDisposed { get; private set; }
        private readonly MemoryPool<char> MemoryPool;

        private int HeaderCount;

        private int PushBackLength;
        private NonNull<IMemoryOwner<char>> PushBackOwner;
        private Memory<char> PushBack
        {
            get
            {
                if (!PushBackOwner.HasValue) return Memory<char>.Empty;

                return PushBackOwner.Value.Memory;
            }
        }

        internal HeadersReader(
            ReaderStateMachine stateMachine,
            BoundConfigurationBase<T> config,
            CharacterLookup charLookup,
            IReaderAdapter inner,
            BufferWithPushback buffer,
            RowEnding rowEndingOverride
        )
        : this(stateMachine, config, charLookup, inner, null, buffer, rowEndingOverride) { }

        internal HeadersReader(
            ReaderStateMachine stateMachine,
            BoundConfigurationBase<T> config,
            CharacterLookup charLookup,
            IAsyncReaderAdapter inner,
            BufferWithPushback buffer,
            RowEnding rowEndingOverride
        )
        : this(stateMachine, config, charLookup, null, inner, buffer, rowEndingOverride) { }

        private HeadersReader(
            ReaderStateMachine stateMachine,
            BoundConfigurationBase<T> config,
            CharacterLookup charLookup,
            IReaderAdapter? inner,
            IAsyncReaderAdapter? innerAsync,
            BufferWithPushback buffer,
            RowEnding rowEndingOverride
        )
        {
            System.Diagnostics.Debug.WriteLineIf(LogConstants.STATE_TRANSITION, $"New {nameof(HeadersReader<T>)}");

            Configuration = config;

            Inner.SetAllowNull(inner);
            InnerAsync.SetAllowNull(innerAsync);

            var options = Configuration.Options;

            MemoryPool = options.MemoryPool;
            BufferSizeHint = options.ReadBufferSizeHint;
            Columns = config.DeserializeColumns;

            StateMachine = stateMachine;
            stateMachine.Initialize(
                charLookup,
                options.EscapedValueStartAndEnd,
                options.EscapedValueEscapeCharacter,
                rowEndingOverride,                      // this can be something OTHER than what was provided, due to RowEnding.Detect
                ReadHeader.Never,
                false,
                options.WhitespaceTreatment.HasFlag(WhitespaceTreatments.TrimBeforeValues),
                options.WhitespaceTreatment.HasFlag(WhitespaceTreatments.TrimAfterValues)
            );

            Buffer = buffer;

            HeaderCount = 0;
            PushBackLength = 0;
            WhitespaceTreatment = options.WhitespaceTreatment;
        }

        internal (HeaderEnumerator Headers, bool IsHeader, Memory<char> PushBack) Read()
        {
            using (StateMachine.Pin())
            {
                var madeProgress = true;
                while (true)
                {
                    var available = Buffer.Read(Inner.Value, madeProgress);
                    if (available == 0)
                    {
                        if (BuilderBacking.Length > 0)
                        {
                            var inEscapedValue = ReaderStateMachine.IsInEscapedValue(StateMachine.CurrentState);
                            PushPendingCharactersToValue(inEscapedValue);
                        }
                        break;
                    }
                    else
                    {
                        AddToPushback(Buffer.Buffer.Span.Slice(0, available));
                    }

                    if (AdvanceWork(available, out madeProgress))
                    {
                        break;
                    }
                }
            }

            return IsHeaderResult();
        }

        private void AddToPushback(ReadOnlySpan<char> c)
        {
            if (!PushBackOwner.HasValue)
            {
                PushBackOwner.Value = MemoryPool.Rent(BufferSizeHint);
            }

            var pushBackOwnerValue = PushBackOwner.Value;
            if (PushBackLength + c.Length > pushBackOwnerValue.Memory.Length)
            {
                var oldSize = pushBackOwnerValue.Memory.Length;

                var newSize = (PushBackLength + c.Length) * 2;    // double size, because we're sharing the buffer
                var newOwner = Utils.RentMustIncrease(MemoryPool, newSize, oldSize);
                pushBackOwnerValue.Memory.CopyTo(newOwner.Memory);

                pushBackOwnerValue.Dispose();
                PushBackOwner.Value = pushBackOwnerValue = newOwner;
            }

            if (PushBackLength + c.Length > pushBackOwnerValue.Memory.Length)
            {
                Throw.InvalidOperationException<object>($"Could not allocate large enough buffer to read headers");
            }

            c.CopyTo(PushBack.Span.Slice(PushBackLength));
            PushBackLength += c.Length;
        }

        internal ValueTask<(HeaderEnumerator Headers, bool IsHeader, Memory<char> PushBack)> ReadAsync(CancellationToken cancellationToken)
        {
            var handle = StateMachine.Pin();
            var disposeHandle = true;

            try
            {
                var madeProgress = true;
                while (true)
                {
<<<<<<< HEAD
                    var availableTask = Buffer.ReadAsync(InnerAsync.Value, cancellationToken);
=======
                    var availableTask = Buffer.ReadAsync(InnerAsync.Value, madeProgress, cancel);
>>>>>>> c6819df6
                    if (!availableTask.IsCompletedSuccessfully(this))
                    {
                        disposeHandle = false;
                        return ReadAsync_ContinueAfterReadAsync(this, availableTask, handle, cancellationToken);
                    }

                    var available = availableTask.Result;
                    if (available == 0)
                    {
                        if (BuilderBacking.Length > 0)
                        {
                            var inEscapedValue = ReaderStateMachine.IsInEscapedValue(StateMachine.CurrentState);
                            PushPendingCharactersToValue(inEscapedValue);
                        }
                        break;
                    }
                    else
                    {
                        AddToPushback(Buffer.Buffer.Span.Slice(0, available));
                    }

                    if (AdvanceWork(available, out madeProgress))
                    {
                        break;
                    }
                }
            }
            finally
            {
                if (disposeHandle)
                {
                    handle.Dispose();
                }
            }

            return new ValueTask<(HeaderEnumerator Headers, bool IsHeader, Memory<char> PushBack)>(IsHeaderResult());

            // wait for read to complete, then continue async
            static async ValueTask<(HeaderEnumerator Headers, bool IsHeader, Memory<char> PushBack)> ReadAsync_ContinueAfterReadAsync(
                HeadersReader<T> self,
                ValueTask<int> waitFor,
                ReaderStateMachine.PinHandle handle,
                CancellationToken cancellationToken)
            {
                using (handle)
                {
                    bool madeProgress;

                    int available;
                    self.StateMachine.ReleasePinForAsync(waitFor);
                    {
                        available = await ConfigureCancellableAwait(self, waitFor, cancellationToken);
                    }

                    // handle the in flight task
                    if (available == 0)
                    {
                        if (self.BuilderBacking.Length > 0)
                        {
                            var inEscapedValue = ReaderStateMachine.IsInEscapedValue(self.StateMachine.CurrentState);
                            self.PushPendingCharactersToValue(inEscapedValue);
                        }

                        return self.IsHeaderResult();
                    }
                    else
                    {
                        self.AddToPushback(self.Buffer.Buffer.Span.Slice(0, available));
                    }

                    if (self.AdvanceWork(available, out madeProgress))
                    {
                        return self.IsHeaderResult();
                    }

                    // go back into the loop
                    while (true)
                    {
<<<<<<< HEAD
                        var readTask = self.Buffer.ReadAsync(self.InnerAsync.Value, cancellationToken);
=======
                        var readTask = self.Buffer.ReadAsync(self.InnerAsync.Value, madeProgress, cancel);
>>>>>>> c6819df6
                        self.StateMachine.ReleasePinForAsync(readTask);
                        {
                            available = await ConfigureCancellableAwait(self, readTask, cancellationToken);
                        }

                        if (available == 0)
                        {
                            if (self.BuilderBacking.Length > 0)
                            {
                                var inEscapedValue = ReaderStateMachine.IsInEscapedValue(self.StateMachine.CurrentState);
                                self.PushPendingCharactersToValue(inEscapedValue);
                            }
                            break;
                        }
                        else
                        {
                            self.AddToPushback(self.Buffer.Buffer.Span.Slice(0, available));
                        }

                        if (self.AdvanceWork(available, out madeProgress))
                        {
                            break;
                        }
                    }

                    return self.IsHeaderResult();
                }
            }
        }

        private (HeaderEnumerator Headers, bool IsHeader, Memory<char> PushBack) IsHeaderResult()
        {
            var isHeader = false;

            using (var e = MakeEnumerator())
            {
                while (e.MoveNext())
                {
                    var val = e.Current;

                    foreach (var col in Columns)
                    {
                        var colNameMem = col.Name.AsMemory();
                        if (Utils.AreEqual(colNameMem, val))
                        {
                            isHeader = true;
                            goto finish;
                        }
                    }
                }
            }

finish:
            return (MakeEnumerator(), isHeader, PushBack.Slice(0, PushBackLength));
        }

        private bool AdvanceWork(int numInBuffer, out bool madeProgress)
        {
            var res = ProcessBuffer(numInBuffer, out var pushBack);
            if (pushBack > 0)
            {
                Buffer.PushBackFromBuffer(numInBuffer, pushBack);
            }

            madeProgress = pushBack != numInBuffer;
            return res;
        }

        private bool ProcessBuffer(int bufferLen, out int unprocessedCharacters)
        {
            StateMachine.EnsurePinned();

            var buffSpan = Buffer.Buffer.Span;

            var appendingSince = -1;

            for (var i = 0; i < bufferLen; i++)
            {
                var c = buffSpan[i];

                var res = StateMachine.Advance(c, false);

                var advanceIBy = 0;

                System.Diagnostics.Debug.WriteLineIf(LogConstants.STATE_TRANSITION, $"{StateMachine.CurrentState} + {c} => {StateMachine.CurrentState } & {res}");

                if (res == ReaderStateMachine.AdvanceResult.LookAhead_MultiCharacterSeparator)
                {
                    var valSepLen = Configuration.ValueSeparatorMemory.Length;

                    // do we have enough in the buffer to look ahead?
                    var canCheckForSeparator = bufferLen - i >= valSepLen;
                    if (canCheckForSeparator)
                    {
                        var shouldMatch = buffSpan.Slice(i, valSepLen);
                        var eq = Utils.AreEqual(shouldMatch, Configuration.ValueSeparatorMemory.Span);
                        if (eq)
                        {
                            // treat it like a value separator
                            res = StateMachine.AdvanceValueSeparator();
                            // advance further to the last character in the separator
                            advanceIBy = valSepLen - 1;
                        }
                        else
                        {
                            res = StateMachine.Advance(c, true);
                        }
                    }
                    else
                    {
                        // we don't have enough in the buffer... so deal with any running batches and ask for more

                        // we're batching appends, which we need to "commit" before moving on
                        if (appendingSince != -1)
                        {
                            var toAppend = buffSpan[appendingSince..i];
                            AddToBuilder(toAppend);

                            appendingSince = -1;
                        }

                        // push anything we haven't gotten to back and ask for more in the buffer
                        unprocessedCharacters = bufferLen - i;
                        return false;
                    }
                }

                if (res == ReaderStateMachine.AdvanceResult.Append_Character)
                {
                    if (appendingSince == -1)
                    {
                        appendingSince = i;
                    }

                    continue;
                }
                else if (res == ReaderStateMachine.AdvanceResult.Append_CarriageReturnAndCurrentCharacter)
                {
                    if (appendingSince == -1)
                    {
                        appendingSince = i - 1;
                    }

                    continue;
                }
                else
                {
                    if (appendingSince != -1)
                    {
                        var toAppend = buffSpan[appendingSince..i];
                        AddToBuilder(toAppend);

                        appendingSince = -1;
                    }
                }

                switch (res)
                {
                    case ReaderStateMachine.AdvanceResult.Skip_Character:
                        break;

                    // case ReaderStateMachine.AdvanceResult.Append_Character is handled by
                    //      the above buffering logic

                    // case ReaderStateMachine.AdvanceResult.Append_CarriageReturn_And_Character is handled by
                    //      the above buffering logic

                    case ReaderStateMachine.AdvanceResult.Append_ValueSeparator:
                        AddToBuilder(Configuration.ValueSeparatorMemory.Span);
                        break;

                    case ReaderStateMachine.AdvanceResult.Append_CarriageReturnAndValueSeparator:
                        AddToBuilder("\r");
                        AddToBuilder(Configuration.ValueSeparatorMemory.Span);
                        break;

                    case ReaderStateMachine.AdvanceResult.Finished_Unescaped_Value:
                        PushPendingCharactersToValue(false);
                        break;
                    case ReaderStateMachine.AdvanceResult.Finished_Escaped_Value:
                        PushPendingCharactersToValue(true);
                        break;

                    case ReaderStateMachine.AdvanceResult.Finished_LastValueUnescaped_Record:
                        if (CurrentBuilderLength > 0)
                        {
                            PushPendingCharactersToValue(false);
                        }

                        unprocessedCharacters = bufferLen - i - 1;
                        return true;
                    case ReaderStateMachine.AdvanceResult.Finished_LastValueEscaped_Record:
                        if (CurrentBuilderLength > 0)
                        {
                            PushPendingCharactersToValue(true);
                        }

                        unprocessedCharacters = bufferLen - i - 1;
                        return true;

                    case ReaderStateMachine.AdvanceResult.Exception_ExpectedEndOfRecord:
                        unprocessedCharacters = default;
                        return Throw.InvalidOperationException<bool>($"Encountered '{c}' when expecting end of record");
                    case ReaderStateMachine.AdvanceResult.Exception_InvalidState:
                        unprocessedCharacters = default;
                        return Throw.InvalidOperationException<bool>($"Internal state machine is in an invalid state due to a previous error");
                    case ReaderStateMachine.AdvanceResult.Exception_StartEscapeInValue:
                        unprocessedCharacters = default;
                        return Throw.InvalidOperationException<bool>($"Encountered '{c}', starting an escaped value, when already in a value");
                    case ReaderStateMachine.AdvanceResult.Exception_UnexpectedCharacterInEscapeSequence:
                        unprocessedCharacters = default;
                        return Throw.InvalidOperationException<bool>($"Encountered '{c}' in an escape sequence, which is invalid");
                    case ReaderStateMachine.AdvanceResult.Exception_UnexpectedLineEnding:
                        unprocessedCharacters = default;
                        return Throw.ImpossibleException<bool, T>($"Unexpected {nameof(RowEnding)} value encountered", Configuration);
                    case ReaderStateMachine.AdvanceResult.Exception_UnexpectedState:
                        unprocessedCharacters = default;
                        return Throw.ImpossibleException<bool, T>($"Unexpected state value entered", Configuration);
                    case ReaderStateMachine.AdvanceResult.Exception_ExpectedEndOfRecordOrValue:
                        unprocessedCharacters = default;
                        return Throw.InvalidOperationException<bool>($"Encountered '{c}' when expecting the end of a record or value");

                    default:
                        unprocessedCharacters = default;
                        return Throw.ImpossibleException<bool, T>($"Unexpected {nameof(ReaderStateMachine.AdvanceResult)}: {res}", Configuration);
                }

                i += advanceIBy;
            }

            if (appendingSince != -1)
            {
                var toAppend = buffSpan[appendingSince..bufferLen];
                AddToBuilder(toAppend);
            }

            unprocessedCharacters = 0;
            return false;
        }

        private void AddToBuilder(ReadOnlySpan<char> chars)
        {
            if (!BuilderOwner.HasValue)
            {
                CurrentBuilderStart = LENGTH_SIZE;
                CurrentBuilderLength = 0;
                BuilderOwner.Value = MemoryPool.Rent(BufferSizeHint);
            }

            var ix = CurrentBuilderStart + CurrentBuilderLength;
            var endIx = ix + chars.Length;

            if (endIx >= BuilderBacking.Length)
            {
                var oldLength = BuilderBacking.Length;
                var newLength = endIx * 2;
                var newOwner = Utils.RentMustIncrease(MemoryPool, newLength, oldLength);
                BuilderBacking.CopyTo(newOwner.Memory);

                BuilderOwner.Value.Dispose();
                BuilderOwner.Value = newOwner;
            }

            chars.CopyTo(BuilderBacking.Span.Slice(ix));

            CurrentBuilderLength += chars.Length;
        }

        private void RecordLengthAndEscaped(int curHeaderLength, bool valueWasEscaped)
        {
            var lengthIx = CurrentBuilderStart - LENGTH_SIZE;
            var destSlice = BuilderBacking.Slice(lengthIx, LENGTH_SIZE);
            var destSpan = destSlice.Span;

            var uintDestSpan = MemoryMarshal.Cast<char, int>(destSpan);

            var toStore = curHeaderLength;
            if (valueWasEscaped)
            {
                toStore = -toStore;
            }

            uintDestSpan[0] = toStore;
        }

        private void PushPendingCharactersToValue(bool valueWasEscaped)
        {
            RecordLengthAndEscaped(CurrentBuilderLength, valueWasEscaped);
            CurrentBuilderStart += CurrentBuilderLength;
            CurrentBuilderStart += LENGTH_SIZE;

            CurrentBuilderLength = 0;

            HeaderCount++;
        }

        private HeaderEnumerator MakeEnumerator()
        {
            return new HeaderEnumerator(HeaderCount, BuilderBacking, WhitespaceTreatment);
        }

        public void Dispose()
        {
            if (!IsDisposed)
            {
                // Intentionally NOT disposing StateMachine, it's reused
                if (PushBackOwner.HasValue)
                {
                    PushBackOwner.Value.Dispose();
                }
                PushBackOwner.Clear();

                if (BuilderOwner.HasValue)
                {
                    BuilderOwner.Value.Dispose();
                }
                BuilderOwner.Clear();

                IsDisposed = true;
            }
        }
    }

#if DEBUG
    // only available in DEBUG for testing purposes
    internal sealed partial class HeadersReader<T> : ITestableCancellableProvider
    {
        int? ITestableCancellableProvider.CancelAfter { get; set; }
        int ITestableCancellableProvider.CancelCounter { get; set; }
    }

    // this is only implemented in DEBUG builds, so tests (and only tests) can force
    //    particular async paths
    internal sealed partial class HeadersReader<T> : ITestableAsyncProvider
    {
        private int _GoAsyncAfter;
        int ITestableAsyncProvider.GoAsyncAfter { set { _GoAsyncAfter = value; } }

        private int _AsyncCounter;
        int ITestableAsyncProvider.AsyncCounter => _AsyncCounter;

        bool ITestableAsyncProvider.ShouldGoAsync()
        {
            lock (this)
            {
                _AsyncCounter++;

                var ret = _AsyncCounter >= _GoAsyncAfter;

                return ret;
            }
        }
    }
#endif
}<|MERGE_RESOLUTION|>--- conflicted
+++ resolved
@@ -5,6 +5,7 @@
 using System.Runtime.InteropServices;
 using System.Threading;
 using System.Threading.Tasks;
+
 using static Cesil.AwaitHelper;
 using static Cesil.DisposableHelper;
 
@@ -300,11 +301,7 @@
                 var madeProgress = true;
                 while (true)
                 {
-<<<<<<< HEAD
-                    var availableTask = Buffer.ReadAsync(InnerAsync.Value, cancellationToken);
-=======
-                    var availableTask = Buffer.ReadAsync(InnerAsync.Value, madeProgress, cancel);
->>>>>>> c6819df6
+                    var availableTask = Buffer.ReadAsync(InnerAsync.Value, madeProgress, cancellationToken);
                     if (!availableTask.IsCompletedSuccessfully(this))
                     {
                         disposeHandle = false;
@@ -383,11 +380,7 @@
                     // go back into the loop
                     while (true)
                     {
-<<<<<<< HEAD
-                        var readTask = self.Buffer.ReadAsync(self.InnerAsync.Value, cancellationToken);
-=======
-                        var readTask = self.Buffer.ReadAsync(self.InnerAsync.Value, madeProgress, cancel);
->>>>>>> c6819df6
+                        var readTask = self.Buffer.ReadAsync(self.InnerAsync.Value, madeProgress, cancellationToken);
                         self.StateMachine.ReleasePinForAsync(readTask);
                         {
                             available = await ConfigureCancellableAwait(self, readTask, cancellationToken);
