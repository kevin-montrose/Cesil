--- conflicted
+++ resolved
@@ -121,11 +121,8 @@
                 while (true)
                 {
                     PreparingToWriteToBuffer();
-<<<<<<< HEAD
-                    var availableTask = Buffer.ReadAsync(Inner, cancellationToken);
-=======
-                    var availableTask = Buffer.ReadAsync(Inner, madeProgress, cancel);
->>>>>>> c6819df6
+
+                    var availableTask = Buffer.ReadAsync(Inner, madeProgress, cancellationToken);
                     if (!availableTask.IsCompletedSuccessfully(this))
                     {
                         disposeHandle = false;
@@ -204,11 +201,8 @@
                         while (true)
                         {
                             self.PreparingToWriteToBuffer();
-<<<<<<< HEAD
-                            var availableTask = self.Buffer.ReadAsync(self.Inner, cancellationToken);
-=======
-                            var availableTask = self.Buffer.ReadAsync(self.Inner, madeProgress, cancel);
->>>>>>> c6819df6
+
+                            var availableTask = self.Buffer.ReadAsync(self.Inner, madeProgress, cancellationToken);
                             int available;
                             self.StateMachine.ReleasePinForAsync(availableTask);
                             {
