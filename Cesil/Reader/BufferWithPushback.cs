﻿using System;
using System.Buffers;
using System.Threading;
using System.Threading.Tasks;

namespace Cesil
{
    internal sealed class BufferWithPushback :
        ITestableDisposable
    {
        private readonly MemoryPool<char> MemoryPool;

        public bool IsDisposed { get; private set; }

        private IMemoryOwner<char> BackingOwner;

        internal Memory<char> Buffer;
        private Memory<char> PushBack;

        private int InPushBack;

        internal BufferWithPushback(
            MemoryPool<char> memoryPool,
            int initialBufferSize
        )
        {
            MemoryPool = memoryPool;
            BackingOwner = MemoryPool.Rent(initialBufferSize);

            UpdateBufferAndPushBack();
        }

        internal void PushBackFromOutsideBuffer(Memory<char> pushback)
        {
            if (pushback.Length > PushBack.Length)
            {
                // blow away the current buffer, we
                //   don't need any of the data in there
                var oldSize = BackingOwner.Memory.Length;

                var newSize = pushback.Length * 2;
                BackingOwner.Dispose();
                BackingOwner = Utils.RentMustIncrease(MemoryPool, newSize, oldSize);

                UpdateBufferAndPushBack();
            }

            var pushbackSpan = PushBack.Span;
            pushback.Span.CopyTo(pushbackSpan);

            InPushBack = pushback.Length;
        }

        private void UpdateBufferAndPushBack()
        {
            var halfPoint = BackingOwner.Memory.Length / 2;

            Buffer = BackingOwner.Memory.Slice(0, halfPoint);
            PushBack = BackingOwner.Memory.Slice(halfPoint);
        }

        internal int Read(IReaderAdapter reader, bool canBeServedFromPushback)
        {
            if (InPushBack > 0)
            {
                PushBack[..InPushBack].CopyTo(Buffer);

                var fromBuffer = InPushBack;
                InPushBack = 0;
                if (canBeServedFromPushback)
                {
                    return fromBuffer;
                }

                var newBytes = reader.Read(Buffer.Span[fromBuffer..]);

                return newBytes + fromBuffer;
            }

            return reader.Read(Buffer.Span);
        }

<<<<<<< HEAD
        internal ValueTask<int> ReadAsync(IAsyncReaderAdapter reader, CancellationToken cancellationToken)
=======
        internal ValueTask<int> ReadAsync(IAsyncReaderAdapter reader, bool canBeServedFromPushback, CancellationToken cancel)
>>>>>>> c6819df6
        {
            if (InPushBack > 0)
            {
                PushBack[..InPushBack].CopyTo(Buffer);
                var fromBuffer = InPushBack;
                InPushBack = 0;

                if (canBeServedFromPushback)
                {
                    return new ValueTask<int>(fromBuffer);
                }

                // this is _so_ trivial I'm intentionally not doing the ITestableAsyncProvider here
                var readRes = reader.ReadAsync(Buffer[fromBuffer..], cancel);
                if (!readRes.IsCompletedSuccessfully)
                {
                    return ReadAsync_ContinueAfterReadAsync(readRes, fromBuffer);
                }

                var newBytes = readRes.Result;

                return new ValueTask<int>(newBytes + fromBuffer);
            }

<<<<<<< HEAD
            return reader.ReadAsync(Buffer, cancellationToken);
=======
            return reader.ReadAsync(Buffer, cancel);

            // wait for read to complete, then indicate total bytes available
            static async ValueTask<int> ReadAsync_ContinueAfterReadAsync(ValueTask<int> waitFor, int fromBuffer)
            {
                var newBytes = await waitFor;

                return newBytes + fromBuffer;
            }
>>>>>>> c6819df6
        }

        internal void PushBackFromBuffer(int readCount, int pushBackCount)
        {
            var copyFrom = readCount - pushBackCount;

            Buffer.Slice(copyFrom, pushBackCount).CopyTo(PushBack);
            InPushBack = pushBackCount;
        }

        public void Dispose()
        {
            if (!IsDisposed)
            {
                BackingOwner.Dispose();

                IsDisposed = true;
            }
        }
    }
}<|MERGE_RESOLUTION|>--- conflicted
+++ resolved
@@ -2,6 +2,8 @@
 using System.Buffers;
 using System.Threading;
 using System.Threading.Tasks;
+
+using static Cesil.AwaitHelper;
 
 namespace Cesil
 {
@@ -80,11 +82,7 @@
             return reader.Read(Buffer.Span);
         }
 
-<<<<<<< HEAD
-        internal ValueTask<int> ReadAsync(IAsyncReaderAdapter reader, CancellationToken cancellationToken)
-=======
-        internal ValueTask<int> ReadAsync(IAsyncReaderAdapter reader, bool canBeServedFromPushback, CancellationToken cancel)
->>>>>>> c6819df6
+        internal ValueTask<int> ReadAsync(IAsyncReaderAdapter reader, bool canBeServedFromPushback, CancellationToken cancellationToken)
         {
             if (InPushBack > 0)
             {
@@ -98,10 +96,10 @@
                 }
 
                 // this is _so_ trivial I'm intentionally not doing the ITestableAsyncProvider here
-                var readRes = reader.ReadAsync(Buffer[fromBuffer..], cancel);
+                var readRes = reader.ReadAsync(Buffer[fromBuffer..], cancellationToken);
                 if (!readRes.IsCompletedSuccessfully)
                 {
-                    return ReadAsync_ContinueAfterReadAsync(readRes, fromBuffer);
+                    return ReadAsync_ContinueAfterReadAsync(this, readRes, fromBuffer, cancellationToken);
                 }
 
                 var newBytes = readRes.Result;
@@ -109,19 +107,16 @@
                 return new ValueTask<int>(newBytes + fromBuffer);
             }
 
-<<<<<<< HEAD
             return reader.ReadAsync(Buffer, cancellationToken);
-=======
-            return reader.ReadAsync(Buffer, cancel);
 
             // wait for read to complete, then indicate total bytes available
-            static async ValueTask<int> ReadAsync_ContinueAfterReadAsync(ValueTask<int> waitFor, int fromBuffer)
+            static async ValueTask<int> ReadAsync_ContinueAfterReadAsync(BufferWithPushback self, ValueTask<int> waitFor, int fromBuffer, CancellationToken cancellationToken)
             {
-                var newBytes = await waitFor;
+                var newBytes = await ConfigureCancellableAwait(self, waitFor, cancellationToken);
+                CheckCancellation(self, cancellationToken);
 
                 return newBytes + fromBuffer;
             }
->>>>>>> c6819df6
         }
 
         internal void PushBackFromBuffer(int readCount, int pushBackCount)
