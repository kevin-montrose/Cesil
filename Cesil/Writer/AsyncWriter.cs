﻿using System;
using System.Buffers;
using System.Threading;
using System.Threading.Tasks;
using static Cesil.AwaitHelper;
using static Cesil.DisposableHelper;

namespace Cesil
{
    internal sealed class AsyncWriter<T> :
        AsyncWriterBase<T>
    {
        internal AsyncWriter(ConcreteBoundConfiguration<T> config, IAsyncWriterAdapter inner, object? context) : base(config, inner, context) { }

        public override ValueTask WriteAsync(T row, CancellationToken cancellationToken = default)
        {
            AssertNotDisposed(this);
            AssertNotPoisoned(Configuration);

            try
            {

                var checkHeadersAndEndRowTask = WriteHeadersAndEndRowIfNeededAsync(cancellationToken);
                if (!checkHeadersAndEndRowTask.IsCompletedSuccessfully(this))
                {
                    return WriteAsync_ContinueAfterHeadersAndEndRecordAsync(this, checkHeadersAndEndRowTask, row, cancellationToken);
                }

                var columnsValue = Columns;
                for (var i = 0; i < columnsValue.Length; i++)
                {
                    var needsSeparator = i != 0;
                    var col = columnsValue[i];

                    var writeColumnTask = WriteColumnAsync(row, i, col, needsSeparator, cancellationToken);
                    if (!writeColumnTask.IsCompletedSuccessfully(this))
                    {
                        return WriteAsync_ContinueAfterWriteColumnAsync(this, writeColumnTask, row, i, cancellationToken);
                    }
                }

                RowNumber++;

                return default;
            }
            catch (Exception e)
            {
                return Throw.PoisonAndRethrow<ValueTask>(this, e);
            }

            // wait for the record to end, then continue async
            static async ValueTask WriteAsync_ContinueAfterHeadersAndEndRecordAsync(AsyncWriter<T> self, ValueTask waitFor, T row, CancellationToken cancellationToken)
            {
                try
                {

                    await ConfigureCancellableAwait(self, waitFor, cancellationToken);
                    CheckCancellation(self, cancellationToken);

                    var selfColumnsValue = self.Columns;
                    for (var i = 0; i < selfColumnsValue.Length; i++)
                    {
                        var needsSeparator = i != 0;
                        var col = selfColumnsValue[i];

                        var writeTask = self.WriteColumnAsync(row, i, col, needsSeparator, cancellationToken);
                        await ConfigureCancellableAwait(self, writeTask, cancellationToken);
                        CheckCancellation(self, cancellationToken);
                    }

                    self.RowNumber++;
                }
                catch (Exception e)
                {
                    Throw.PoisonAndRethrow<object>(self, e);
                }
            }

            // wait for the column to be written, then continue with the loop
            static async ValueTask WriteAsync_ContinueAfterWriteColumnAsync(AsyncWriter<T> self, ValueTask waitFor, T row, int i, CancellationToken cancellationToken)
            {
                try
                {
                    await ConfigureCancellableAwait(self, waitFor, cancellationToken);
                    CheckCancellation(self, cancellationToken);

                    // the implicit increment at the end of the loop
                    i++;

                    var selfColumnsValue = self.Columns;
                    for (; i < selfColumnsValue.Length; i++)
                    {
                        const bool needsSeparator = true;                  // by definition, this isn't the first loop
                        var col = selfColumnsValue[i];

                        var writeTask = self.WriteColumnAsync(row, i, col, needsSeparator, cancellationToken);
                        await ConfigureCancellableAwait(self, writeTask, cancellationToken);
                        CheckCancellation(self, cancellationToken);
                    }

                    self.RowNumber++;
                }
                catch (Exception e)
                {
                    Throw.PoisonAndRethrow<object>(self, e);
                }
            }
        }

<<<<<<< HEAD
        public override ValueTask WriteCommentAsync(string comment, CancellationToken cancellationToken = default)
=======
        public override ValueTask WriteCommentAsync(ReadOnlyMemory<char> comment, CancellationToken cancel = default)
>>>>>>> c6819df6
        {
            AssertNotDisposed(this);
            AssertNotPoisoned(Configuration);

            try
            {
<<<<<<< HEAD

                var writeHeadersTask = WriteHeadersAndEndRowIfNeededAsync(cancellationToken);
=======
                var writeHeadersTask = WriteHeadersAndEndRowIfNeededAsync(cancel);
>>>>>>> c6819df6
                if (!writeHeadersTask.IsCompletedSuccessfully(this))
                {
                    return WriteCommentAsync_ContinueAfterWriteHeadersAndEndRowIfNeededAsync(this, writeHeadersTask, comment, cancellationToken);
                }

                var options = Configuration.Options;
                var commentCharNullable = options.CommentCharacter;

                if (commentCharNullable == null)
                {
                    return Throw.InvalidOperationException<ValueTask>($"No {nameof(Options.CommentCharacter)} configured, cannot write a comment line");
                }

<<<<<<< HEAD
                    var placeCharInStagingTask = PlaceCharInStagingAsync(commentChar, cancellationToken);
                    if (!placeCharInStagingTask.IsCompletedSuccessfully(this))
                    {
                        if (seg.Length > 0)
                        {
                            return WriteCommentAsync_ContinueAfterPlaceCharInStagingSingleSegmentAsync(this, placeCharInStagingTask, seg, cancellationToken);
                        }
=======
                var commentChar = commentCharNullable.Value;
                var rowEndingMem = Configuration.RowEndingMemory;
>>>>>>> c6819df6

                var splitIx = Utils.FindNextIx(0, comment, rowEndingMem);
                if (splitIx == -1)
                {
                    // single segment
                    var placeCharTask = PlaceCharInStagingAsync(commentChar, cancel);
                    if (!placeCharTask.IsCompletedSuccessfully(this))
                    {
                        return WriteCommentAsync_ContiueAfterSingleSegmentPlaceCharInStagingAsync(this, placeCharTask, comment, cancel);
                    }

                    if (comment.Length > 0)
                    {
<<<<<<< HEAD
                        return PlaceInStagingAsync(seg, cancellationToken);
=======
                        // doesn't matter if it completes, client has to await before the next call anyway
                        var placeTask = PlaceInStagingAsync(comment, cancel);
                        return placeTask;
>>>>>>> c6819df6
                    }
                }
                else
                {
                    // multi segment
                    var prevIx = 0;

                    var isFirstRow = true;
                    while (splitIx != -1)
                    {
<<<<<<< HEAD
                        var endRecordTask = EndRecordAsync(cancellationToken);
                        if (!endRecordTask.IsCompletedSuccessfully(this))
                        {
                            return WriteCommentAsync_ContinueAfterEndRecordMultiSegmentAsync(this, endRecordTask, commentChar, seg, e, cancellationToken);
=======
                        if (!isFirstRow)
                        {
                            var endRecordTask = EndRecordAsync(cancel);
                            if (!endRecordTask.IsCompletedSuccessfully(this))
                            {
                                return WriteCommentAsync_ContinueAfterMultiSegmentEndRecordAsync(this, endRecordTask, commentChar, comment, prevIx, splitIx, rowEndingMem, cancel);
                            }
>>>>>>> c6819df6
                        }

<<<<<<< HEAD
                    var placeCharTask = PlaceCharInStagingAsync(commentChar, cancellationToken);
                    if (!placeCharTask.IsCompletedSuccessfully(this))
                    {
                        return WriteCommentAsync_ContinueAfterPlaceCharMultiSegmentAsync(this, placeCharTask, commentChar, seg, e, cancellationToken);
=======
                        var placeCharTask = PlaceCharInStagingAsync(commentChar, cancel);
                        if (!placeCharTask.IsCompletedSuccessfully(this))
                        {
                            return WriteCommentAsync_ContinueAfterMultiSegmentPlaceCharInStagingAsync(this, placeCharTask, commentChar, comment, prevIx, splitIx, rowEndingMem, cancel);
                        }

                        var segSpan = comment[prevIx..splitIx];
                        if (segSpan.Length > 0)
                        {
                            var placeTask = PlaceInStagingAsync(segSpan, cancel);
                            if(!placeTask.IsCompletedSuccessfully(this))
                            {
                                return WriteCommentAsync_ContinueAfterMultiSegmentPlaceInStagingAsync(this, placeTask, commentChar, comment, prevIx, splitIx, rowEndingMem, cancel);
                            }
                        }

                        prevIx = splitIx + rowEndingMem.Length;
                        splitIx = Utils.FindNextIx(prevIx, comment, rowEndingMem);

                        isFirstRow = false;
>>>>>>> c6819df6
                    }

                    if (prevIx != comment.Length)
                    {
<<<<<<< HEAD
                        var placeSegTask = PlaceInStagingAsync(seg, cancellationToken);
                        if (!placeSegTask.IsCompletedSuccessfully(this))
                        {
                            return WriteCommentAsync_ContinueAfterPlaceSegmentMultiSegmentAsync(this, placeSegTask, commentChar, e, cancellationToken);
=======
                        if (!isFirstRow)
                        {
                            var endRecordTask = EndRecordAsync(cancel);
                            if (!endRecordTask.IsCompletedSuccessfully(this))
                            {
                                return WriteCommentAsync_ContinueAfterMultiSegmentFinalCommentEndRecordAsync(this, endRecordTask, commentChar, comment, prevIx, cancel);
                            }
>>>>>>> c6819df6
                        }

                        var placeCharTask = PlaceCharInStagingAsync(commentChar, cancel);
                        if (!placeCharTask.IsCompletedSuccessfully(this))
                        {
                            return WriteCommentAsync_ContinueAfterMultiSegmentFinalCommentPlaceCharAsync(this, placeCharTask, comment, prevIx, cancel);
                        }

                        var segSpan = comment[prevIx..];
                        var placeTask = PlaceInStagingAsync(segSpan, cancel);

                        // no need to wait, client will await before making another call
                        return placeTask;
                    }
                }
            }
            catch (Exception e)
            {
                Throw.PoisonAndRethrow<object>(this, e);
            }

<<<<<<< HEAD
            // continue after checking for writing headers (and ending the last row, if needed)
            static async ValueTask WriteCommentAsync_ContinueAfterWriteHeadersAndEndRowIfNeededAsync(AsyncWriter<T> self, ValueTask waitFor, string comment, CancellationToken cancellationToken)
            {
                try
                {

                    await ConfigureCancellableAwait(self, waitFor, cancellationToken);
                    CheckCancellation(self, cancellationToken);

                    var (commentChar, segments) = self.SplitCommentIntoLines(comment);

                    if (segments.IsSingleSegment)
                    {
                        var placeTask = self.PlaceCharInStagingAsync(commentChar, cancellationToken);
                        await ConfigureCancellableAwait(self, placeTask, cancellationToken);
                        CheckCancellation(self, cancellationToken);

                        var seg = segments.First;
                        if (seg.Length > 0)
                        {
                            var secondPlaceTask = self.PlaceInStagingAsync(seg, cancellationToken);
                            await ConfigureCancellableAwait(self, secondPlaceTask, cancellationToken);
                            CheckCancellation(self, cancellationToken);
                        }
                    }
                    else
                    {
                        // we know we can write directly now
                        var isFirstRow = true;
                        foreach (var seg in segments)
                        {
                            if (!isFirstRow)
                            {
                                var endTask = self.EndRecordAsync(cancellationToken);
                                await ConfigureCancellableAwait(self, endTask, cancellationToken);
                                CheckCancellation(self, cancellationToken);
                            }

                            var thirdPlaceTask = self.PlaceCharInStagingAsync(commentChar, cancellationToken);
                            await ConfigureCancellableAwait(self, thirdPlaceTask, cancellationToken);
                            CheckCancellation(self, cancellationToken);

                            if (seg.Length > 0)
                            {
                                var fourthPlaceTask = self.PlaceInStagingAsync(seg, cancellationToken);
                                await ConfigureCancellableAwait(self, fourthPlaceTask, cancellationToken);
                                CheckCancellation(self, cancellationToken);
                            }

                            isFirstRow = false;
                        }
                    }
=======
            return default;

            // wait for writing the char start finish, in the multi segment case, for the last comment, then continue
            static async ValueTask WriteCommentAsync_ContinueAfterMultiSegmentFinalCommentPlaceCharAsync(AsyncWriter<T> self, ValueTask waitFor, ReadOnlyMemory<char> comment, int prevIx, CancellationToken cancel)
            {
                try
                {
                    await ConfigureCancellableAwait(self, waitFor, cancel);
                    CheckCancellation(self, cancel);

                    var segSpan = comment[prevIx..];
                    var placeTask = self.PlaceInStagingAsync(segSpan, cancel);
                    await ConfigureCancellableAwait(self, placeTask, cancel);
                    CheckCancellation(self, cancel);
>>>>>>> c6819df6
                }
                catch (Exception e)
                {
                    Throw.PoisonAndRethrow<object>(self, e);
                }
            }

<<<<<<< HEAD
            // continue after writing the # (or whatever) before the rest of the single segment case
            static async ValueTask WriteCommentAsync_ContinueAfterPlaceCharInStagingSingleSegmentAsync(AsyncWriter<T> self, ValueTask waitFor, ReadOnlyMemory<char> seg, CancellationToken cancellationToken)
=======
            // wait for ending a row to finish, in the multi segment case, for the last comment, then continue
            static async ValueTask WriteCommentAsync_ContinueAfterMultiSegmentFinalCommentEndRecordAsync(AsyncWriter<T> self, ValueTask waitFor, char commentChar, ReadOnlyMemory<char> comment, int prevIx, CancellationToken cancel)
>>>>>>> c6819df6
            {
                try
                {
                    await ConfigureCancellableAwait(self, waitFor, cancellationToken);
                    CheckCancellation(self, cancellationToken);

<<<<<<< HEAD
                    var placeTask = self.PlaceInStagingAsync(seg, cancellationToken);
                    await ConfigureCancellableAwait(self, placeTask, cancellationToken);
                    CheckCancellation(self, cancellationToken);
=======
                    var placeCharTask = self.PlaceCharInStagingAsync(commentChar, cancel);
                    await ConfigureCancellableAwait(self, placeCharTask, cancel);
                    CheckCancellation(self, cancel);

                    var segSpan = comment[prevIx..];
                    var placeTask = self.PlaceInStagingAsync(segSpan, cancel);
                    await ConfigureCancellableAwait(self, placeTask, cancel);
                    CheckCancellation(self, cancel);
>>>>>>> c6819df6
                }
                catch (Exception e)
                {
                    Throw.PoisonAndRethrow<object>(self, e);
                }
            }

<<<<<<< HEAD
            // continue after writing a row ender in the multi-segment case
            static async ValueTask WriteCommentAsync_ContinueAfterEndRecordMultiSegmentAsync(AsyncWriter<T> self, ValueTask waitFor, char commentChar, ReadOnlyMemory<char> seg, ReadOnlySequence<char>.Enumerator e, CancellationToken cancellationToken)
=======
            // wait for writing a chunk of the comment to complete, in the multi segment case, then continue
            static async ValueTask WriteCommentAsync_ContinueAfterMultiSegmentPlaceInStagingAsync(AsyncWriter<T> self, ValueTask waitFor, char commentChar, ReadOnlyMemory<char> comment, int prevIx, int splitIx, ReadOnlyMemory<char> rowEndingMem, CancellationToken cancel)
>>>>>>> c6819df6
            {
                try
                {
                    await ConfigureCancellableAwait(self, waitFor, cancellationToken);
                    CheckCancellation(self, cancellationToken);

<<<<<<< HEAD
                    var placeTask = self.PlaceCharInStagingAsync(commentChar, cancellationToken);
                    await ConfigureCancellableAwait(self, placeTask, cancellationToken);
                    CheckCancellation(self, cancellationToken);
=======
                    // finish the loop
                    {
                        prevIx = splitIx + rowEndingMem.Length;
                        splitIx = Utils.FindNextIx(prevIx, comment, rowEndingMem);
                    }
>>>>>>> c6819df6

                    // back into the loop
                    while (splitIx != -1)
                    {
<<<<<<< HEAD
                        var secondPlaceTask = self.PlaceInStagingAsync(seg, cancellationToken);
                        await ConfigureCancellableAwait(self, secondPlaceTask, cancellationToken);
                        CheckCancellation(self, cancellationToken);
=======
                        // never the first row, so always end
                        var endRecordTask = self.EndRecordAsync(cancel);
                        await ConfigureCancellableAwait(self, endRecordTask, cancel);
                        CheckCancellation(self, cancel);

                        var placeCharTask = self.PlaceCharInStagingAsync(commentChar, cancel);
                        await ConfigureCancellableAwait(self, placeCharTask, cancel);
                        CheckCancellation(self, cancel);

                        var segSpan = comment[prevIx..splitIx];
                        if (segSpan.Length > 0)
                        {
                            var placeTask = self.PlaceInStagingAsync(segSpan, cancel);
                            await ConfigureCancellableAwait(self, placeTask, cancel);
                            CheckCancellation(self, cancel);
                        }

                        prevIx = splitIx + rowEndingMem.Length;
                        splitIx = Utils.FindNextIx(prevIx, comment, rowEndingMem);
>>>>>>> c6819df6
                    }

                    if (prevIx != comment.Length)
                    {
                        // never the first row, so always end
                        var endRecordTask = self.EndRecordAsync(cancel);
                        await ConfigureCancellableAwait(self, endRecordTask, cancel);
                        CheckCancellation(self, cancel);

<<<<<<< HEAD
                        var endTask = self.EndRecordAsync(cancellationToken);
                        await ConfigureCancellableAwait(self, endTask, cancellationToken);
                        CheckCancellation(self, cancellationToken);

                        var thirdPlaceTask = self.PlaceCharInStagingAsync(commentChar, cancellationToken);
                        await ConfigureCancellableAwait(self, thirdPlaceTask, cancellationToken);
                        CheckCancellation(self, cancellationToken);
=======
                        var placeCharTask = self.PlaceCharInStagingAsync(commentChar, cancel);
                        await ConfigureCancellableAwait(self, placeCharTask, cancel);
                        CheckCancellation(self, cancel);

                        var segSpan = comment[prevIx..];
                        var placeTask = self.PlaceInStagingAsync(segSpan, cancel);
                        await ConfigureCancellableAwait(self, placeTask, cancel);
                        CheckCancellation(self, cancel);
                    }
                }
                catch (Exception e)
                {
                    Throw.PoisonAndRethrow<object>(self, e);
                }
            }
>>>>>>> c6819df6

            // wait for placing the comment start char in the multi-segment case, then continue
            static async ValueTask WriteCommentAsync_ContinueAfterMultiSegmentPlaceCharInStagingAsync(AsyncWriter<T> self, ValueTask waitFor, char commentChar, ReadOnlyMemory<char> comment, int prevIx, int splitIx, ReadOnlyMemory<char> rowEndingMem, CancellationToken cancel)
            {
                try
                {
                    await ConfigureCancellableAwait(self, waitFor, cancel);
                    CheckCancellation(self, cancel);

                    // finish the loop
                    {
                        var segSpan = comment[prevIx..splitIx];
                        if (segSpan.Length > 0)
                        {
                            var placeTask = self.PlaceInStagingAsync(segSpan, cancel);
                            await ConfigureCancellableAwait(self, placeTask, cancel);
                            CheckCancellation(self, cancel);
                        }

                        prevIx = splitIx + rowEndingMem.Length;
                        splitIx = Utils.FindNextIx(prevIx, comment, rowEndingMem);
                    }

                    // back into the loop
                    while (splitIx != -1)
                    {
                        // never the first row, so always end
                        var endRecordTask = self.EndRecordAsync(cancel);
                        await ConfigureCancellableAwait(self, endRecordTask, cancel);
                        CheckCancellation(self, cancel);

                        var placeCharTask = self.PlaceCharInStagingAsync(commentChar, cancel);
                        await ConfigureCancellableAwait(self, placeCharTask, cancel);
                        CheckCancellation(self, cancel);

                        var segSpan = comment[prevIx..splitIx];
                        if (segSpan.Length > 0)
                        {
<<<<<<< HEAD
                            var fourthPlaceTask = self.PlaceInStagingAsync(seg, cancellationToken);
                            await ConfigureCancellableAwait(self, fourthPlaceTask, cancellationToken);
                            CheckCancellation(self, cancellationToken);
=======
                            var placeTask = self.PlaceInStagingAsync(segSpan, cancel);
                            await ConfigureCancellableAwait(self, placeTask, cancel);
                            CheckCancellation(self, cancel);
>>>>>>> c6819df6
                        }

                        prevIx = splitIx + rowEndingMem.Length;
                        splitIx = Utils.FindNextIx(prevIx, comment, rowEndingMem);
                    }

                    if (prevIx != comment.Length)
                    {
                        // never the first row, so always end
                        var endRecordTask = self.EndRecordAsync(cancel);
                        await ConfigureCancellableAwait(self, endRecordTask, cancel);
                        CheckCancellation(self, cancel);

                        var placeCharTask = self.PlaceCharInStagingAsync(commentChar, cancel);
                        await ConfigureCancellableAwait(self, placeCharTask, cancel);
                        CheckCancellation(self, cancel);

                        var segSpan = comment[prevIx..];
                        var placeTask = self.PlaceInStagingAsync(segSpan, cancel);
                        await ConfigureCancellableAwait(self, placeTask, cancel);
                        CheckCancellation(self, cancel);
                    }
                }
                catch (Exception e)
                {
                    Throw.PoisonAndRethrow<object>(self, e);
                }
            }

<<<<<<< HEAD
            // continue after writing a # (or whatever) in the multi-segment case
            static async ValueTask WriteCommentAsync_ContinueAfterPlaceCharMultiSegmentAsync(AsyncWriter<T> self, ValueTask waitFor, char commentChar, ReadOnlyMemory<char> seg, ReadOnlySequence<char>.Enumerator e, CancellationToken cancellationToken)
=======
            // wait for ending the record in the multi segment case, then continue
            static async ValueTask WriteCommentAsync_ContinueAfterMultiSegmentEndRecordAsync(AsyncWriter<T> self, ValueTask waitFor, char commentChar, ReadOnlyMemory<char> comment, int prevIx, int splitIx, ReadOnlyMemory<char> rowEndingMem, CancellationToken cancel)
>>>>>>> c6819df6
            {
                try
                {
                    await ConfigureCancellableAwait(self, waitFor, cancellationToken);
                    CheckCancellation(self, cancellationToken);

                    // finish the loop
                    {
<<<<<<< HEAD
                        var placeTask = self.PlaceInStagingAsync(seg, cancellationToken);
                        await ConfigureCancellableAwait(self, placeTask, cancellationToken);
                        CheckCancellation(self, cancellationToken);
=======
                        var placeCharTask = self.PlaceCharInStagingAsync(commentChar, cancel);
                        await ConfigureCancellableAwait(self, placeCharTask, cancel);
                        CheckCancellation(self, cancel);

                        var segSpan = comment[prevIx..splitIx];
                        if (segSpan.Length > 0)
                        {
                            var placeTask = self.PlaceInStagingAsync(segSpan, cancel);
                            await ConfigureCancellableAwait(self, placeTask, cancel);
                            CheckCancellation(self, cancel);
                        }

                        prevIx = splitIx + rowEndingMem.Length;
                        splitIx = Utils.FindNextIx(prevIx, comment, rowEndingMem);
>>>>>>> c6819df6
                    }

                    // back into the loop
                    while (splitIx != -1)
                    {
<<<<<<< HEAD
                        // no need to check is first, we know it's not
                        seg = e.Current;
                        var endTask = self.EndRecordAsync(cancellationToken);
                        await ConfigureCancellableAwait(self, endTask, cancellationToken);
                        CheckCancellation(self, cancellationToken);

                        var secondPlaceTask = self.PlaceCharInStagingAsync(commentChar, cancellationToken);
                        await ConfigureCancellableAwait(self, secondPlaceTask, cancellationToken);
                        CheckCancellation(self, cancellationToken);
=======
                        // never the first row, so always end
                        var endRecordTask = self.EndRecordAsync(cancel);
                        await ConfigureCancellableAwait(self, endRecordTask, cancel);
                        CheckCancellation(self, cancel);

                        var placeCharTask = self.PlaceCharInStagingAsync(commentChar, cancel);
                        await ConfigureCancellableAwait(self, placeCharTask, cancel);
                        CheckCancellation(self, cancel);
>>>>>>> c6819df6

                        var segSpan = comment[prevIx..splitIx];
                        if (segSpan.Length > 0)
                        {
<<<<<<< HEAD
                            var thirdPlaceTask = self.PlaceInStagingAsync(seg, cancellationToken);
                            await ConfigureCancellableAwait(self, thirdPlaceTask, cancellationToken);
                            CheckCancellation(self, cancellationToken);
=======
                            var placeTask = self.PlaceInStagingAsync(segSpan, cancel);
                            await ConfigureCancellableAwait(self, placeTask, cancel);
                            CheckCancellation(self, cancel);
>>>>>>> c6819df6
                        }

                        prevIx = splitIx + rowEndingMem.Length;
                        splitIx = Utils.FindNextIx(prevIx, comment, rowEndingMem);
                    }

                    if (prevIx != comment.Length)
                    {
                        // never the first row, so always end
                        var endRecordTask = self.EndRecordAsync(cancel);
                        await ConfigureCancellableAwait(self, endRecordTask, cancel);
                        CheckCancellation(self, cancel);

                        var placeCharTask = self.PlaceCharInStagingAsync(commentChar, cancel);
                        await ConfigureCancellableAwait(self, placeCharTask, cancel);
                        CheckCancellation(self, cancel);

                        var segSpan = comment[prevIx..];
                        var placeTask = self.PlaceInStagingAsync(segSpan, cancel);
                        await ConfigureCancellableAwait(self, placeTask, cancel);
                        CheckCancellation(self, cancel);
                    }
                }
                catch (Exception e)
                {
                    Throw.PoisonAndRethrow<object>(self, e);
                }
            }

<<<<<<< HEAD
            // continue after writing a segment, in the multi-segment case
            static async ValueTask WriteCommentAsync_ContinueAfterPlaceSegmentMultiSegmentAsync(AsyncWriter<T> self, ValueTask waitFor, char commentChar, ReadOnlySequence<char>.Enumerator e, CancellationToken cancellationToken)
            {
                try
                {
                    await ConfigureCancellableAwait(self, waitFor, cancellationToken);
                    CheckCancellation(self, cancellationToken);
=======
            // wait for writing the comment start char in the single segment case, then continue
            static async ValueTask WriteCommentAsync_ContiueAfterSingleSegmentPlaceCharInStagingAsync(AsyncWriter<T> self, ValueTask waitFor, ReadOnlyMemory<char> comment, CancellationToken cancel)
            {
                try
                {
                    // wait for the char to finish
                    await ConfigureCancellableAwait(self, waitFor, cancel);
                    CheckCancellation(self, cancel);
>>>>>>> c6819df6

                    if (comment.Length > 0)
                    {
<<<<<<< HEAD
                        // no need to check is first, we know it's not
                        var seg = e.Current;
                        var endTask = self.EndRecordAsync(cancellationToken);
                        await ConfigureCancellableAwait(self, endTask, cancellationToken);
                        CheckCancellation(self, cancellationToken);

                        var placeTask = self.PlaceCharInStagingAsync(commentChar, cancellationToken);
                        await ConfigureCancellableAwait(self, placeTask, cancellationToken);
                        CheckCancellation(self, cancellationToken);
=======
                        var placeTask = self.PlaceInStagingAsync(comment, cancel);
                        await ConfigureCancellableAwait(self, placeTask, cancel);
                        CheckCancellation(self, cancel);
                    }
                }
                catch (Exception e)
                {
                    Throw.PoisonAndRethrow<object>(self, e);
                }
            }

            // wait for writing headers (and maybe ending the row) to finish, then continue
            static async ValueTask WriteCommentAsync_ContinueAfterWriteHeadersAndEndRowIfNeededAsync(AsyncWriter<T> self, ValueTask waitFor, ReadOnlyMemory<char> comment, CancellationToken cancel)
            {
                try
                {
                    await ConfigureCancellableAwait(self, waitFor, cancel);
                    CheckCancellation(self, cancel);

                    var options = self.Configuration.Options;
                    var commentCharNullable = options.CommentCharacter;

                    if (commentCharNullable == null)
                    {
                        Throw.InvalidOperationException<object>($"No {nameof(Options.CommentCharacter)} configured, cannot write a comment line");
                        return;
                    }

                    var commentChar = commentCharNullable.Value;
                    var rowEndingMem = self.Configuration.RowEndingMemory;

                    var splitIx = Utils.FindNextIx(0, comment, rowEndingMem);
                    if (splitIx == -1)
                    {
                        // single segment
                        var placeCharTask = self.PlaceCharInStagingAsync(commentChar, cancel);
                        await ConfigureCancellableAwait(self, placeCharTask, cancel);
                        CheckCancellation(self, cancel);
                        if (comment.Length > 0)
                        {
                            var placeTask = self.PlaceInStagingAsync(comment, cancel);
                            await ConfigureCancellableAwait(self, placeTask, cancel);
                            CheckCancellation(self, cancel);
                        }
                    }
                    else
                    {
                        // multi segment
                        var prevIx = 0;

                        var isFirstRow = true;
                        while (splitIx != -1)
                        {
                            if (!isFirstRow)
                            {
                                var endTask = self.EndRecordAsync(cancel);
                                await ConfigureCancellableAwait(self, endTask, cancel);
                                CheckCancellation(self, cancel);
                            }

                            var placeChar = self.PlaceCharInStagingAsync(commentChar, cancel);
                            await ConfigureCancellableAwait(self, placeChar, cancel);
                            CheckCancellation(self, cancel);

                            var segSpan = comment[prevIx..splitIx];
                            if (segSpan.Length > 0)
                            {
                                var placeTask = self.PlaceInStagingAsync(segSpan, cancel);
                                await ConfigureCancellableAwait(self, placeTask, cancel);
                                CheckCancellation(self, cancel);
                            }

                            prevIx = splitIx + rowEndingMem.Length;
                            splitIx = Utils.FindNextIx(prevIx, comment, rowEndingMem);

                            isFirstRow = false;
                        }
>>>>>>> c6819df6

                        if (prevIx != comment.Length)
                        {
<<<<<<< HEAD
                            var secondPlaceTask = self.PlaceInStagingAsync(seg, cancellationToken);
                            await ConfigureCancellableAwait(self, secondPlaceTask, cancellationToken);
                            CheckCancellation(self, cancellationToken);
=======
                            if (!isFirstRow)
                            {
                                var endTask = self.EndRecordAsync(cancel);
                                await ConfigureCancellableAwait(self, endTask, cancel);
                                CheckCancellation(self, cancel);
                            }

                            var placeCharTask = self.PlaceCharInStagingAsync(commentChar, cancel);
                            await ConfigureCancellableAwait(self, placeCharTask, cancel);
                            CheckCancellation(self, cancel);

                            var segSpan = comment[prevIx..];

                            var placeTask = self.PlaceInStagingAsync(segSpan, cancel);
                            await ConfigureCancellableAwait(self, placeTask, cancel);
                            CheckCancellation(self, cancel);
>>>>>>> c6819df6
                        }
                    }
                }
                catch (Exception e)
                {
                    Throw.PoisonAndRethrow<object>(self, e);
                }
            }
        }

        private ValueTask WriteHeadersAndEndRowIfNeededAsync(CancellationToken cancellationToken)
        {
            var shouldEndRecord = true;
            if (IsFirstRow)
            {
                var headersTask = CheckHeadersAsync(cancellationToken);
                if (!headersTask.IsCompletedSuccessfully(this))
                {
                    return WriteHeadersAndEndRecordIfNeededAsync_ContinueAfterHeadersAsync(this, headersTask, cancellationToken);
                }

                if (!headersTask.Result)
                {
                    shouldEndRecord = false;
                }
            }

            if (shouldEndRecord)
            {
                var endRecordTask = EndRecordAsync(cancellationToken);
                return endRecordTask;
            }

            return default;

            static async ValueTask WriteHeadersAndEndRecordIfNeededAsync_ContinueAfterHeadersAsync(AsyncWriter<T> self, ValueTask<bool> waitFor, CancellationToken cancellationToken)
            {
                var shouldEndRecord = true;
                var res = await ConfigureCancellableAwait(self, waitFor, cancellationToken);
                CheckCancellation(self, cancellationToken);


                if (!res)
                {
                    shouldEndRecord = false;
                }

                if (shouldEndRecord)
                {
                    var endTask = self.EndRecordAsync(cancellationToken);
                    await ConfigureCancellableAwait(self, endTask, cancellationToken);
                    CheckCancellation(self, cancellationToken);
                }
            }
        }

        private ValueTask WriteColumnAsync(T row, int colIx, Column col, bool needsSeparator, CancellationToken cancellationToken)
        {
            if (needsSeparator)
            {
<<<<<<< HEAD
                var sepTask = PlaceCharInStagingAsync(Configuration.Options.ValueSeparator, cancellationToken);
=======
                var sepTask = PlaceInStagingAsync(Configuration.ValueSeparatorMemory, cancel);
>>>>>>> c6819df6
                if (!sepTask.IsCompletedSuccessfully(this))
                {
                    return WriteColumnAsync_ContinueAfterSeparatorAsync(this, sepTask, row, colIx, col, cancellationToken);
                }
            }

            var ctx = WriteContexts[colIx].SetRowNumberForWriteColumn(RowNumber);
            if (!col.Write(row, ctx, Buffer))
            {
                return Throw.SerializationException<ValueTask>($"Could not write column {col.Name}, formatter returned false");
            }

            ReadOnlySequence<char> res = default;
            if (!Buffer.MakeSequence(ref res))
            {
                // nothing was written, so just move on
                return default;
            }

            var writeTask = WriteValueAsync(res, cancellationToken);
            if (!writeTask.IsCompletedSuccessfully(this))
            {
                return WriteColumnAsync_ContinueAfterWriteAsync(this, writeTask, cancellationToken);
            }

            Buffer.Reset();

            return default;

            // wait for the separator to be written, then continue async
            static async ValueTask WriteColumnAsync_ContinueAfterSeparatorAsync(AsyncWriter<T> self, ValueTask waitFor, T row, int colIx, Column col, CancellationToken cancellationToken)
            {
                await ConfigureCancellableAwait(self, waitFor, cancellationToken);
                CheckCancellation(self, cancellationToken);

                var ctx = self.WriteContexts[colIx].SetRowNumberForWriteColumn(self.RowNumber);

                if (!col.Write(row, ctx, self.Buffer))
                {
                    Throw.SerializationException<object>($"Could not write column {col.Name}, formatter returned false");
                }

                ReadOnlySequence<char> res = default;
                if (!self.Buffer.MakeSequence(ref res))
                {
                    // nothing was written, so just move on
                    return;
                }

                var writeTask = self.WriteValueAsync(res, cancellationToken);
                await ConfigureCancellableAwait(self, writeTask, cancellationToken);
                CheckCancellation(self, cancellationToken);

                self.Buffer.Reset();
            }

            // wait for the write to finish, then continue async
            static async ValueTask WriteColumnAsync_ContinueAfterWriteAsync(AsyncWriter<T> self, ValueTask waitFor, CancellationToken cancellationToken)
            {
                await ConfigureCancellableAwait(self, waitFor, cancellationToken);
                CheckCancellation(self, cancellationToken);

                self.Buffer.Reset();
            }
        }

        // returns true if it did write out headers,
        //   so we need to end a record before
        //   writing the next one
        private ValueTask<bool> CheckHeadersAsync(CancellationToken cancellationToken)
        {
            // make a note of what the columns to write actually are
            Columns = Configuration.SerializeColumns;
            CreateWriteContexts();

            IsFirstRow = false;

            if (Configuration.Options.WriteHeader == WriteHeader.Never)
            {
                // nothing to write, so bail
                return new ValueTask<bool>(false);
            }

            var writeTask = WriteHeadersAsync(cancellationToken);
            if (!writeTask.IsCompletedSuccessfully(this))
            {
                return CheckHeadersAsync_CompleteAsync(this, writeTask, cancellationToken);
            }

            return new ValueTask<bool>(true);

            // wait for the write to complete, then return true
            static async ValueTask<bool> CheckHeadersAsync_CompleteAsync(AsyncWriter<T> self, ValueTask waitFor, CancellationToken cancellationToken)
            {
                await ConfigureCancellableAwait(self, waitFor, cancellationToken);
                CheckCancellation(self, cancellationToken);

                return true;
            }
        }

        private ValueTask WriteHeadersAsync(CancellationToken cancellationToken)
        {
            var needsEscape = Configuration.SerializeColumnsNeedEscape;

            var columnsValue = Columns;
            var valueSeparator = Configuration.ValueSeparatorMemory;

            for (var i = 0; i < columnsValue.Length; i++)
            {
                // for the separator
                if (i != 0)
                {
<<<<<<< HEAD
                    var sepTask = PlaceCharInStagingAsync(valueSeparator, cancellationToken);
=======
                    var sepTask = PlaceInStagingAsync(valueSeparator, cancel);
>>>>>>> c6819df6
                    if (!sepTask.IsCompletedSuccessfully(this))
                    {
                        return WriteHeadersAsync_CompleteAfterFlushAsync(this, sepTask, needsEscape, valueSeparator, i, cancellationToken);
                    }
                }

                var writeTask = WriteSingleHeaderAsync(columnsValue[i], needsEscape[i], cancellationToken);
                if (!writeTask.IsCompletedSuccessfully(this))
                {
                    return WriteHeadersAsync_CompleteAfterHeaderWriteAsync(this, writeTask, needsEscape, valueSeparator, i, cancellationToken);
                }
            }

            return default;

            // waits for a flush to finish, then proceeds with writing headers
<<<<<<< HEAD
            static async ValueTask WriteHeadersAsync_CompleteAfterFlushAsync(AsyncWriter<T> self, ValueTask waitFor, bool[] needsEscape, char valueSeparator, int i, CancellationToken cancellationToken)
=======
            static async ValueTask WriteHeadersAsync_CompleteAfterFlushAsync(AsyncWriter<T> self, ValueTask waitFor, bool[] needsEscape, ReadOnlyMemory<char> valueSeparator, int i, CancellationToken cancel)
>>>>>>> c6819df6
            {
                await ConfigureCancellableAwait(self, waitFor, cancellationToken);
                CheckCancellation(self, cancellationToken);

                var selfColumnsValue = self.Columns;
                var headerTask = self.WriteSingleHeaderAsync(selfColumnsValue[i], needsEscape[i], cancellationToken);
                await ConfigureCancellableAwait(self, headerTask, cancellationToken);
                CheckCancellation(self, cancellationToken);

                // implicit increment at the end of the calling loop
                i++;

                for (; i < selfColumnsValue.Length; i++)
                {
                    // by definition we've always wrote at least one column here
<<<<<<< HEAD
                    var placeTask = self.PlaceCharInStagingAsync(valueSeparator, cancellationToken);
                    await ConfigureCancellableAwait(self, placeTask, cancellationToken);
                    CheckCancellation(self, cancellationToken);
=======
                    var placeTask = self.PlaceInStagingAsync(valueSeparator, cancel);
                    await ConfigureCancellableAwait(self, placeTask, cancel);
                    CheckCancellation(self, cancel);
>>>>>>> c6819df6

                    var writeTask = self.WriteSingleHeaderAsync(selfColumnsValue[i], needsEscape[i], cancellationToken);
                    await ConfigureCancellableAwait(self, writeTask, cancellationToken);
                    CheckCancellation(self, cancellationToken);
                }
            }

            // waits for a header write to finish, then proceeds with the rest
<<<<<<< HEAD
            static async ValueTask WriteHeadersAsync_CompleteAfterHeaderWriteAsync(AsyncWriter<T> self, ValueTask waitFor, bool[] needsEscape, char valueSeparator, int i, CancellationToken cancellationToken)
=======
            static async ValueTask WriteHeadersAsync_CompleteAfterHeaderWriteAsync(AsyncWriter<T> self, ValueTask waitFor, bool[] needsEscape, ReadOnlyMemory<char> valueSeparator, int i, CancellationToken cancel)
>>>>>>> c6819df6
            {
                await ConfigureCancellableAwait(self, waitFor, cancellationToken);
                CheckCancellation(self, cancellationToken);

                // implicit increment at the end of the calling loop
                i++;

                var selfColumnsValue = self.Columns;
                for (; i < selfColumnsValue.Length; i++)
                {
                    // by definition we've always wrote at least one column here
<<<<<<< HEAD
                    var placeTask = self.PlaceCharInStagingAsync(valueSeparator, cancellationToken);
                    await ConfigureCancellableAwait(self, placeTask, cancellationToken);
                    CheckCancellation(self, cancellationToken);
=======
                    var placeTask = self.PlaceInStagingAsync(valueSeparator, cancel);
                    await ConfigureCancellableAwait(self, placeTask, cancel);
                    CheckCancellation(self, cancel);
>>>>>>> c6819df6

                    var writeTask = self.WriteSingleHeaderAsync(selfColumnsValue[i], needsEscape[i], cancellationToken);
                    await ConfigureCancellableAwait(self, writeTask, cancellationToken);
                    CheckCancellation(self, cancellationToken);
                }
            }
        }

        private ValueTask WriteSingleHeaderAsync(Column column, bool escape, CancellationToken cancellationToken)
        {
            var colName = column.Name;

            if (!escape)
            {
                var write = colName.AsMemory();
                return PlaceInStagingAsync(write, cancellationToken);
            }
            else
            {
                var options = Configuration.Options;

                // try and blit everything in relatively few calls
                var escapedValueStartAndStop = Utils.NonNullValue(options.EscapedValueStartAndEnd);
                var escapeValueEscapeChar = Utils.NonNullValue(options.EscapedValueEscapeCharacter);

                var colMem = colName.AsMemory();

                // start with the escape char
                var startEscapeTask = PlaceCharInStagingAsync(escapedValueStartAndStop, cancellationToken);
                if (!startEscapeTask.IsCompletedSuccessfully(this))
                {
                    return WriteSingleHeaderAsync_CompleteAfterFirstCharAsync(this, startEscapeTask, escapedValueStartAndStop, escapeValueEscapeChar, colMem, cancellationToken);
                }

                var start = 0;
                var end = Utils.FindChar(colMem, start, escapedValueStartAndStop);
                while (end != -1)
                {
                    var len = end - start;
                    var toWrite = colMem.Slice(start, len);

                    var writeTask = PlaceInStagingAsync(toWrite, cancellationToken);
                    if (!writeTask.IsCompletedSuccessfully(this))
                    {
                        return WriteSingleHeaderAsync_CompleteAfterWriteAsync(this, writeTask, escapedValueStartAndStop, escapeValueEscapeChar, colMem, end, cancellationToken);
                    }

                    // place the escape char
                    var escapeTask = PlaceCharInStagingAsync(escapeValueEscapeChar, cancellationToken);
                    if (!escapeTask.IsCompletedSuccessfully(this))
                    {
                        return WriteSingleHeaderAsync_CompleteAfterEscapeAsync(this, escapeTask, escapedValueStartAndStop, escapeValueEscapeChar, colMem, end, cancellationToken);
                    }

                    start = end;
                    end = Utils.FindChar(colMem, start + 1, escapedValueStartAndStop);
                }

                // copy the last bit
                if (start != colMem.Length)
                {
                    var toWrite = colMem.Slice(start);

                    var writeTask = PlaceInStagingAsync(toWrite, cancellationToken);
                    if (!writeTask.IsCompletedSuccessfully(this))
                    {
                        return WriteSingleHeaderAsync_CompleteAfterLastWriteAsync(this, writeTask, escapedValueStartAndStop, cancellationToken);
                    }
                }

                // end with the escape char
                var endEscapeTask = PlaceCharInStagingAsync(escapedValueStartAndStop, cancellationToken);
                if (!endEscapeTask.IsCompletedSuccessfully(this))
                {
                    return endEscapeTask;
                }

                return default;
            }

            // waits for the first char to write, then does the rest asynchronously
            static async ValueTask WriteSingleHeaderAsync_CompleteAfterFirstCharAsync(AsyncWriter<T> self, ValueTask waitFor, char escapedValueStartAndStop, char escapeValueEscapeChar, ReadOnlyMemory<char> colMem, CancellationToken cancellationToken)
            {
                await ConfigureCancellableAwait(self, waitFor, cancellationToken);
                CheckCancellation(self, cancellationToken);

                var start = 0;
                var end = Utils.FindChar(colMem, start, escapedValueStartAndStop);
                while (end != -1)
                {
                    var len = end - start;
                    var toWrite = colMem.Slice(start, len);

                    var placeTask = self.PlaceInStagingAsync(toWrite, cancellationToken);
                    await ConfigureCancellableAwait(self, placeTask, cancellationToken);
                    CheckCancellation(self, cancellationToken);

                    // place the escape char
                    var secondPlaceTask = self.PlaceCharInStagingAsync(escapeValueEscapeChar, cancellationToken);
                    await ConfigureCancellableAwait(self, secondPlaceTask, cancellationToken);
                    CheckCancellation(self, cancellationToken);

                    start = end;
                    end = Utils.FindChar(colMem, start + 1, escapedValueStartAndStop);
                }

                // copy the last bit
                if (start != colMem.Length)
                {
                    var toWrite = colMem.Slice(start);

                    var thirdPlaceTask = self.PlaceInStagingAsync(toWrite, cancellationToken);
                    await ConfigureCancellableAwait(self, thirdPlaceTask, cancellationToken);
                    CheckCancellation(self, cancellationToken);
                }

                // end with the escape char
                var fourthPlaceTask = self.PlaceCharInStagingAsync(escapedValueStartAndStop, cancellationToken);
                await ConfigureCancellableAwait(self, fourthPlaceTask, cancellationToken);
                CheckCancellation(self, cancellationToken);
            }

            // waits for a write to finish, then complete the rest of the while loop and method async
            static async ValueTask WriteSingleHeaderAsync_CompleteAfterWriteAsync(AsyncWriter<T> self, ValueTask waitFor, char escapedValueStartAndStop, char escapeValueEscapeChar, ReadOnlyMemory<char> colMem, int end, CancellationToken cancellationToken)
            {
                await ConfigureCancellableAwait(self, waitFor, cancellationToken);
                CheckCancellation(self, cancellationToken);

                var placeTask = self.PlaceCharInStagingAsync(escapedValueStartAndStop, cancellationToken);
                await ConfigureCancellableAwait(self, placeTask, cancellationToken);
                CheckCancellation(self, cancellationToken);

                var start = end;
                end = Utils.FindChar(colMem, start + 1, escapedValueStartAndStop);

                while (end != -1)
                {
                    var len = end - start;
                    var toWrite = colMem.Slice(start, len);

                    var secondPlaceTask = self.PlaceInStagingAsync(toWrite, cancellationToken);
                    await ConfigureCancellableAwait(self, secondPlaceTask, cancellationToken);
                    CheckCancellation(self, cancellationToken);

                    // place the escape char
                    var thirdPlaceTask = self.PlaceCharInStagingAsync(escapeValueEscapeChar, cancellationToken);
                    await ConfigureCancellableAwait(self, thirdPlaceTask, cancellationToken);
                    CheckCancellation(self, cancellationToken);

                    start = end;
                    end = Utils.FindChar(colMem, start + 1, escapedValueStartAndStop);
                }

                // copy the last bit
                if (start != colMem.Length)
                {
                    var toWrite = colMem.Slice(start);

                    var fourthPlaceTask = self.PlaceInStagingAsync(toWrite, cancellationToken);
                    await ConfigureCancellableAwait(self, fourthPlaceTask, cancellationToken);
                    CheckCancellation(self, cancellationToken);
                }

                // end with the escape char
                var fifthPlaceTask = self.PlaceCharInStagingAsync(escapedValueStartAndStop, cancellationToken);
                await ConfigureCancellableAwait(self, fifthPlaceTask, cancellationToken);
                CheckCancellation(self, cancellationToken);
            }

            // waits for an escape to finish, then completes the rest of the while loop and method async
            static async ValueTask WriteSingleHeaderAsync_CompleteAfterEscapeAsync(AsyncWriter<T> self, ValueTask waitFor, char escapedValueStartAndStop, char escapeValueEscapeChar, ReadOnlyMemory<char> colMem, int end, CancellationToken cancellationToken)
            {
                await ConfigureCancellableAwait(self, waitFor, cancellationToken);
                CheckCancellation(self, cancellationToken);

                var start = end;
                end = Utils.FindChar(colMem, start + 1, escapedValueStartAndStop);

                while (end != -1)
                {
                    var len = end - start;
                    var toWrite = colMem.Slice(start, len);

                    var placeTask = self.PlaceInStagingAsync(toWrite, cancellationToken);
                    await ConfigureCancellableAwait(self, placeTask, cancellationToken);
                    CheckCancellation(self, cancellationToken);

                    // place the escape char
                    var secondPlaceTask = self.PlaceCharInStagingAsync(escapeValueEscapeChar, cancellationToken);
                    await ConfigureCancellableAwait(self, secondPlaceTask, cancellationToken);
                    CheckCancellation(self, cancellationToken);

                    start = end;
                    end = Utils.FindChar(colMem, start + 1, escapedValueStartAndStop);
                }

                // copy the last bit
                if (start != colMem.Length)
                {
                    var toWrite = colMem.Slice(start);

                    var thirdPlaceTask = self.PlaceInStagingAsync(toWrite, cancellationToken);
                    await ConfigureCancellableAwait(self, thirdPlaceTask, cancellationToken);
                    CheckCancellation(self, cancellationToken);
                }

                // end with the escape char
                var fourthPlaceTask = self.PlaceCharInStagingAsync(escapedValueStartAndStop, cancellationToken);
                await ConfigureCancellableAwait(self, fourthPlaceTask, cancellationToken);
                CheckCancellation(self, cancellationToken);
            }

            // waits for a write to finish, then writes out the final char and maybe flushes async
            static async ValueTask WriteSingleHeaderAsync_CompleteAfterLastWriteAsync(AsyncWriter<T> self, ValueTask waitFor, char escapedValueStartAndStop, CancellationToken cancellationToken)
            {
                await ConfigureCancellableAwait(self, waitFor, cancellationToken);
                CheckCancellation(self, cancellationToken);

                // end with the escape char
                var placeTask = self.PlaceCharInStagingAsync(escapedValueStartAndStop, cancellationToken);
                await ConfigureCancellableAwait(self, placeTask, cancellationToken);
                CheckCancellation(self, cancellationToken);
            }
        }

        public override ValueTask DisposeAsync()
        {
            if (!IsDisposed)
            {
                IsDisposed = true;

                try
                {

                    var writeTrailingNewLine = Configuration.Options.WriteTrailingRowEnding;

                    if (IsFirstRow)
                    {
                        var headersTask = CheckHeadersAsync(CancellationToken.None);
                        if (!headersTask.IsCompletedSuccessfully(this))
                        {
                            return DisposeAsync_ContinueAfterHeadersAsync(this, headersTask, writeTrailingNewLine);
                        }
                    }

                    if (writeTrailingNewLine == WriteTrailingRowEnding.Always)
                    {
                        var endRecordTask = EndRecordAsync(CancellationToken.None);
                        if (!endRecordTask.IsCompletedSuccessfully(this))
                        {
                            return DisposeAsync_ContinueAfterEndRecordAsync(this, endRecordTask);
                        }
                    }

                    if (HasStaging)
                    {
                        if (InStaging > 0)
                        {
                            var flushTask = FlushStagingAsync(CancellationToken.None);
                            if (!flushTask.IsCompletedSuccessfully(this))
                            {
                                return DisposeAsync_ContinueAfterFlushAsync(this, flushTask);
                            }
                        }

                        Staging.Dispose();
                        Staging = EmptyMemoryOwner.Singleton;
                        StagingMemory = Memory<char>.Empty;
                    }

                    var ret = Inner.DisposeAsync();
                    if (!ret.IsCompletedSuccessfully(this))
                    {
                        return DisposeAsync_ContinueAfterInnerDisposedAsync(this, ret);
                    }

                    if (OneCharOwner.HasValue)
                    {
                        OneCharOwner.Value.Dispose();
                        OneCharOwner.Clear();
                    }

                    Buffer.Dispose();
                }
                catch (Exception e)
                {
                    if (HasStaging)
                    {
                        Staging.Dispose();
                        Staging = EmptyMemoryOwner.Singleton;
                        StagingMemory = Memory<char>.Empty;
                    }

                    if (OneCharOwner.HasValue)
                    {
                        OneCharOwner.Value.Dispose();
                        OneCharOwner.Clear();
                    }

                    Buffer.Dispose();

                    return Throw.PoisonAndRethrow<ValueTask>(this, e);
                }
            }

            return default;

            // wait on headers, then continue asynchronously
            static async ValueTask DisposeAsync_ContinueAfterHeadersAsync(AsyncWriter<T> self, ValueTask<bool> waitFor, WriteTrailingRowEnding writeTrailingNewLine)
            {
                try
                {
                    await ConfigureCancellableAwait(self, waitFor, CancellationToken.None);

                    if (writeTrailingNewLine == WriteTrailingRowEnding.Always)
                    {
                        var endTask = self.EndRecordAsync(CancellationToken.None);
                        await ConfigureCancellableAwait(self, endTask, CancellationToken.None);
                    }

                    if (self.HasStaging)
                    {
                        if (self.InStaging > 0)
                        {
                            var flushTask = self.FlushStagingAsync(CancellationToken.None);
                            await ConfigureCancellableAwait(self, flushTask, CancellationToken.None);
                        }

                        self.Staging.Dispose();
                        self.Staging = EmptyMemoryOwner.Singleton;
                        self.StagingMemory = Memory<char>.Empty;
                    }

                    var disposeTask = self.Inner.DisposeAsync();
                    await ConfigureCancellableAwait(self, disposeTask, CancellationToken.None);

                    if (self.OneCharOwner.HasValue)
                    {
                        self.OneCharOwner.Value.Dispose();
                        self.OneCharOwner.Clear();
                    }
                    self.Buffer.Dispose();
                }
                catch (Exception e)
                {
                    if (self.HasStaging)
                    {
                        self.Staging.Dispose();
                        self.Staging = EmptyMemoryOwner.Singleton;
                        self.StagingMemory = Memory<char>.Empty;
                    }

                    if (self.OneCharOwner.HasValue)
                    {
                        self.OneCharOwner.Value.Dispose();
                        self.OneCharOwner.Clear();
                    }

                    self.Buffer.Dispose();

                    Throw.PoisonAndRethrow<object>(self, e);
                }
            }

            // wait on end record, then continue asynchronously
            static async ValueTask DisposeAsync_ContinueAfterEndRecordAsync(AsyncWriter<T> self, ValueTask waitFor)
            {
                try
                {
                    await ConfigureCancellableAwait(self, waitFor, CancellationToken.None);

                    if (self.HasStaging)
                    {
                        if (self.InStaging > 0)
                        {
                            var flushTask = self.FlushStagingAsync(CancellationToken.None);
                            await ConfigureCancellableAwait(self, flushTask, CancellationToken.None);
                        }

                        self.Staging.Dispose();
                        self.Staging = EmptyMemoryOwner.Singleton;
                        self.StagingMemory = Memory<char>.Empty;
                    }

                    var disposeTask = self.Inner.DisposeAsync();
                    await ConfigureCancellableAwait(self, disposeTask, CancellationToken.None);

                    if (self.OneCharOwner.HasValue)
                    {
                        self.OneCharOwner.Value.Dispose();
                        self.OneCharOwner.Clear();
                    }
                    self.Buffer.Dispose();
                }
                catch (Exception e)
                {
                    if (self.HasStaging)
                    {
                        self.Staging.Dispose();
                        self.Staging = EmptyMemoryOwner.Singleton;
                        self.StagingMemory = Memory<char>.Empty;
                    }

                    if (self.OneCharOwner.HasValue)
                    {
                        self.OneCharOwner.Value.Dispose();
                        self.OneCharOwner.Clear();
                    }

                    self.Buffer.Dispose();

                    Throw.PoisonAndRethrow<object>(self, e);
                }
            }

            // wait on flush, then continue asynchronously
            static async ValueTask DisposeAsync_ContinueAfterFlushAsync(AsyncWriter<T> self, ValueTask waitFor)
            {
                try
                {
                    await ConfigureCancellableAwait(self, waitFor, CancellationToken.None);

                    if (self.HasStaging)
                    {
                        self.Staging.Dispose();
                        self.Staging = EmptyMemoryOwner.Singleton;
                        self.StagingMemory = Memory<char>.Empty;
                    }

                    var disposeTask = self.Inner.DisposeAsync();
                    await ConfigureCancellableAwait(self, disposeTask, CancellationToken.None);

                    if (self.OneCharOwner.HasValue)
                    {
                        self.OneCharOwner.Value.Dispose();
                        self.OneCharOwner.Clear();
                    }

                    self.Buffer.Dispose();
                }
                catch (Exception e)
                {
                    if (self.HasStaging)
                    {
                        self.Staging.Dispose();
                        self.Staging = EmptyMemoryOwner.Singleton;
                        self.StagingMemory = Memory<char>.Empty;
                    }

                    if (self.OneCharOwner.HasValue)
                    {
                        self.OneCharOwner.Value.Dispose();
                        self.OneCharOwner.Clear();
                    }

                    self.Buffer.Dispose();

                    Throw.PoisonAndRethrow<object>(self, e);
                }
            }

            // wait on Inner.DisposeAsync
            static async ValueTask DisposeAsync_ContinueAfterInnerDisposedAsync(AsyncWriter<T> self, ValueTask waitFor)
            {
                try
                {
                    await ConfigureCancellableAwait(self, waitFor, CancellationToken.None);

                    if (self.OneCharOwner.HasValue)
                    {
                        self.OneCharOwner.Value.Dispose();
                        self.OneCharOwner.Clear();
                    }
                    self.Buffer.Dispose();

                    self.IsDisposed = true;
                }
                catch (Exception e)
                {
                    if (self.OneCharOwner.HasValue)
                    {
                        self.OneCharOwner.Value.Dispose();
                        self.OneCharOwner.Clear();
                    }

                    self.Buffer.Dispose();

                    Throw.PoisonAndRethrow<object>(self, e);
                }
            }
        }

        public override string ToString()
        {
            return $"{nameof(AsyncWriter<T>)} with {Configuration}";
        }
    }
}<|MERGE_RESOLUTION|>--- conflicted
+++ resolved
@@ -107,23 +107,14 @@
             }
         }
 
-<<<<<<< HEAD
-        public override ValueTask WriteCommentAsync(string comment, CancellationToken cancellationToken = default)
-=======
-        public override ValueTask WriteCommentAsync(ReadOnlyMemory<char> comment, CancellationToken cancel = default)
->>>>>>> c6819df6
+        public override ValueTask WriteCommentAsync(ReadOnlyMemory<char> comment, CancellationToken cancellationToken = default)
         {
             AssertNotDisposed(this);
             AssertNotPoisoned(Configuration);
 
             try
             {
-<<<<<<< HEAD
-
                 var writeHeadersTask = WriteHeadersAndEndRowIfNeededAsync(cancellationToken);
-=======
-                var writeHeadersTask = WriteHeadersAndEndRowIfNeededAsync(cancel);
->>>>>>> c6819df6
                 if (!writeHeadersTask.IsCompletedSuccessfully(this))
                 {
                     return WriteCommentAsync_ContinueAfterWriteHeadersAndEndRowIfNeededAsync(this, writeHeadersTask, comment, cancellationToken);
@@ -137,38 +128,24 @@
                     return Throw.InvalidOperationException<ValueTask>($"No {nameof(Options.CommentCharacter)} configured, cannot write a comment line");
                 }
 
-<<<<<<< HEAD
-                    var placeCharInStagingTask = PlaceCharInStagingAsync(commentChar, cancellationToken);
-                    if (!placeCharInStagingTask.IsCompletedSuccessfully(this))
-                    {
-                        if (seg.Length > 0)
-                        {
-                            return WriteCommentAsync_ContinueAfterPlaceCharInStagingSingleSegmentAsync(this, placeCharInStagingTask, seg, cancellationToken);
-                        }
-=======
                 var commentChar = commentCharNullable.Value;
                 var rowEndingMem = Configuration.RowEndingMemory;
->>>>>>> c6819df6
 
                 var splitIx = Utils.FindNextIx(0, comment, rowEndingMem);
                 if (splitIx == -1)
                 {
                     // single segment
-                    var placeCharTask = PlaceCharInStagingAsync(commentChar, cancel);
+                    var placeCharTask = PlaceCharInStagingAsync(commentChar, cancellationToken);
                     if (!placeCharTask.IsCompletedSuccessfully(this))
                     {
-                        return WriteCommentAsync_ContiueAfterSingleSegmentPlaceCharInStagingAsync(this, placeCharTask, comment, cancel);
+                        return WriteCommentAsync_ContiueAfterSingleSegmentPlaceCharInStagingAsync(this, placeCharTask, comment, cancellationToken);
                     }
 
                     if (comment.Length > 0)
                     {
-<<<<<<< HEAD
-                        return PlaceInStagingAsync(seg, cancellationToken);
-=======
                         // doesn't matter if it completes, client has to await before the next call anyway
-                        var placeTask = PlaceInStagingAsync(comment, cancel);
+                        var placeTask = PlaceInStagingAsync(comment, cancellationToken);
                         return placeTask;
->>>>>>> c6819df6
                     }
                 }
                 else
@@ -179,41 +156,28 @@
                     var isFirstRow = true;
                     while (splitIx != -1)
                     {
-<<<<<<< HEAD
-                        var endRecordTask = EndRecordAsync(cancellationToken);
-                        if (!endRecordTask.IsCompletedSuccessfully(this))
-                        {
-                            return WriteCommentAsync_ContinueAfterEndRecordMultiSegmentAsync(this, endRecordTask, commentChar, seg, e, cancellationToken);
-=======
                         if (!isFirstRow)
                         {
-                            var endRecordTask = EndRecordAsync(cancel);
+                            var endRecordTask = EndRecordAsync(cancellationToken);
                             if (!endRecordTask.IsCompletedSuccessfully(this))
                             {
-                                return WriteCommentAsync_ContinueAfterMultiSegmentEndRecordAsync(this, endRecordTask, commentChar, comment, prevIx, splitIx, rowEndingMem, cancel);
+                                return WriteCommentAsync_ContinueAfterMultiSegmentEndRecordAsync(this, endRecordTask, commentChar, comment, prevIx, splitIx, rowEndingMem, cancellationToken);
                             }
->>>>>>> c6819df6
-                        }
-
-<<<<<<< HEAD
-                    var placeCharTask = PlaceCharInStagingAsync(commentChar, cancellationToken);
-                    if (!placeCharTask.IsCompletedSuccessfully(this))
-                    {
-                        return WriteCommentAsync_ContinueAfterPlaceCharMultiSegmentAsync(this, placeCharTask, commentChar, seg, e, cancellationToken);
-=======
-                        var placeCharTask = PlaceCharInStagingAsync(commentChar, cancel);
+                        }
+
+                        var placeCharTask = PlaceCharInStagingAsync(commentChar, cancellationToken);
                         if (!placeCharTask.IsCompletedSuccessfully(this))
                         {
-                            return WriteCommentAsync_ContinueAfterMultiSegmentPlaceCharInStagingAsync(this, placeCharTask, commentChar, comment, prevIx, splitIx, rowEndingMem, cancel);
+                            return WriteCommentAsync_ContinueAfterMultiSegmentPlaceCharInStagingAsync(this, placeCharTask, commentChar, comment, prevIx, splitIx, rowEndingMem, cancellationToken);
                         }
 
                         var segSpan = comment[prevIx..splitIx];
                         if (segSpan.Length > 0)
                         {
-                            var placeTask = PlaceInStagingAsync(segSpan, cancel);
-                            if(!placeTask.IsCompletedSuccessfully(this))
+                            var placeTask = PlaceInStagingAsync(segSpan, cancellationToken);
+                            if (!placeTask.IsCompletedSuccessfully(this))
                             {
-                                return WriteCommentAsync_ContinueAfterMultiSegmentPlaceInStagingAsync(this, placeTask, commentChar, comment, prevIx, splitIx, rowEndingMem, cancel);
+                                return WriteCommentAsync_ContinueAfterMultiSegmentPlaceInStagingAsync(this, placeTask, commentChar, comment, prevIx, splitIx, rowEndingMem, cancellationToken);
                             }
                         }
 
@@ -221,35 +185,27 @@
                         splitIx = Utils.FindNextIx(prevIx, comment, rowEndingMem);
 
                         isFirstRow = false;
->>>>>>> c6819df6
                     }
 
                     if (prevIx != comment.Length)
                     {
-<<<<<<< HEAD
-                        var placeSegTask = PlaceInStagingAsync(seg, cancellationToken);
-                        if (!placeSegTask.IsCompletedSuccessfully(this))
-                        {
-                            return WriteCommentAsync_ContinueAfterPlaceSegmentMultiSegmentAsync(this, placeSegTask, commentChar, e, cancellationToken);
-=======
                         if (!isFirstRow)
                         {
-                            var endRecordTask = EndRecordAsync(cancel);
+                            var endRecordTask = EndRecordAsync(cancellationToken);
                             if (!endRecordTask.IsCompletedSuccessfully(this))
                             {
-                                return WriteCommentAsync_ContinueAfterMultiSegmentFinalCommentEndRecordAsync(this, endRecordTask, commentChar, comment, prevIx, cancel);
+                                return WriteCommentAsync_ContinueAfterMultiSegmentFinalCommentEndRecordAsync(this, endRecordTask, commentChar, comment, prevIx, cancellationToken);
                             }
->>>>>>> c6819df6
-                        }
-
-                        var placeCharTask = PlaceCharInStagingAsync(commentChar, cancel);
+                        }
+
+                        var placeCharTask = PlaceCharInStagingAsync(commentChar, cancellationToken);
                         if (!placeCharTask.IsCompletedSuccessfully(this))
                         {
-                            return WriteCommentAsync_ContinueAfterMultiSegmentFinalCommentPlaceCharAsync(this, placeCharTask, comment, prevIx, cancel);
+                            return WriteCommentAsync_ContinueAfterMultiSegmentFinalCommentPlaceCharAsync(this, placeCharTask, comment, prevIx, cancellationToken);
                         }
 
                         var segSpan = comment[prevIx..];
-                        var placeTask = PlaceInStagingAsync(segSpan, cancel);
+                        var placeTask = PlaceInStagingAsync(segSpan, cancellationToken);
 
                         // no need to wait, client will await before making another call
                         return placeTask;
@@ -261,37 +217,316 @@
                 Throw.PoisonAndRethrow<object>(this, e);
             }
 
-<<<<<<< HEAD
-            // continue after checking for writing headers (and ending the last row, if needed)
-            static async ValueTask WriteCommentAsync_ContinueAfterWriteHeadersAndEndRowIfNeededAsync(AsyncWriter<T> self, ValueTask waitFor, string comment, CancellationToken cancellationToken)
+            return default;
+
+            // wait for writing the char start finish, in the multi segment case, for the last comment, then continue
+            static async ValueTask WriteCommentAsync_ContinueAfterMultiSegmentFinalCommentPlaceCharAsync(AsyncWriter<T> self, ValueTask waitFor, ReadOnlyMemory<char> comment, int prevIx, CancellationToken cancellationToken)
             {
                 try
                 {
-
                     await ConfigureCancellableAwait(self, waitFor, cancellationToken);
                     CheckCancellation(self, cancellationToken);
 
-                    var (commentChar, segments) = self.SplitCommentIntoLines(comment);
-
-                    if (segments.IsSingleSegment)
-                    {
-                        var placeTask = self.PlaceCharInStagingAsync(commentChar, cancellationToken);
+                    var segSpan = comment[prevIx..];
+                    var placeTask = self.PlaceInStagingAsync(segSpan, cancellationToken);
+                    await ConfigureCancellableAwait(self, placeTask, cancellationToken);
+                    CheckCancellation(self, cancellationToken);
+                }
+                catch (Exception e)
+                {
+                    Throw.PoisonAndRethrow<object>(self, e);
+                }
+            }
+
+            // wait for ending a row to finish, in the multi segment case, for the last comment, then continue
+            static async ValueTask WriteCommentAsync_ContinueAfterMultiSegmentFinalCommentEndRecordAsync(AsyncWriter<T> self, ValueTask waitFor, char commentChar, ReadOnlyMemory<char> comment, int prevIx, CancellationToken cancellationToken)
+            {
+                try
+                {
+                    await ConfigureCancellableAwait(self, waitFor, cancellationToken);
+                    CheckCancellation(self, cancellationToken);
+
+                    var placeCharTask = self.PlaceCharInStagingAsync(commentChar, cancellationToken);
+                    await ConfigureCancellableAwait(self, placeCharTask, cancellationToken);
+                    CheckCancellation(self, cancellationToken);
+
+                    var segSpan = comment[prevIx..];
+                    var placeTask = self.PlaceInStagingAsync(segSpan, cancellationToken);
+                    await ConfigureCancellableAwait(self, placeTask, cancellationToken);
+                    CheckCancellation(self, cancellationToken);
+                }
+                catch (Exception e)
+                {
+                    Throw.PoisonAndRethrow<object>(self, e);
+                }
+            }
+
+            // wait for writing a chunk of the comment to complete, in the multi segment case, then continue
+            static async ValueTask WriteCommentAsync_ContinueAfterMultiSegmentPlaceInStagingAsync(AsyncWriter<T> self, ValueTask waitFor, char commentChar, ReadOnlyMemory<char> comment, int prevIx, int splitIx, ReadOnlyMemory<char> rowEndingMem, CancellationToken cancellationToken)
+            {
+                try
+                {
+                    await ConfigureCancellableAwait(self, waitFor, cancellationToken);
+                    CheckCancellation(self, cancellationToken);
+
+                    // finish the loop
+                    {
+                        prevIx = splitIx + rowEndingMem.Length;
+                        splitIx = Utils.FindNextIx(prevIx, comment, rowEndingMem);
+                    }
+
+                    // back into the loop
+                    while (splitIx != -1)
+                    {
+                        // never the first row, so always end
+                        var endRecordTask = self.EndRecordAsync(cancellationToken);
+                        await ConfigureCancellableAwait(self, endRecordTask, cancellationToken);
+                        CheckCancellation(self, cancellationToken);
+
+                        var placeCharTask = self.PlaceCharInStagingAsync(commentChar, cancellationToken);
+                        await ConfigureCancellableAwait(self, placeCharTask, cancellationToken);
+                        CheckCancellation(self, cancellationToken);
+
+                        var segSpan = comment[prevIx..splitIx];
+                        if (segSpan.Length > 0)
+                        {
+                            var placeTask = self.PlaceInStagingAsync(segSpan, cancellationToken);
+                            await ConfigureCancellableAwait(self, placeTask, cancellationToken);
+                            CheckCancellation(self, cancellationToken);
+                        }
+
+                        prevIx = splitIx + rowEndingMem.Length;
+                        splitIx = Utils.FindNextIx(prevIx, comment, rowEndingMem);
+                    }
+
+                    if (prevIx != comment.Length)
+                    {
+                        // never the first row, so always end
+                        var endRecordTask = self.EndRecordAsync(cancellationToken);
+                        await ConfigureCancellableAwait(self, endRecordTask, cancellationToken);
+                        CheckCancellation(self, cancellationToken);
+
+                        var placeCharTask = self.PlaceCharInStagingAsync(commentChar, cancellationToken);
+                        await ConfigureCancellableAwait(self, placeCharTask, cancellationToken);
+                        CheckCancellation(self, cancellationToken);
+
+                        var segSpan = comment[prevIx..];
+                        var placeTask = self.PlaceInStagingAsync(segSpan, cancellationToken);
                         await ConfigureCancellableAwait(self, placeTask, cancellationToken);
                         CheckCancellation(self, cancellationToken);
-
-                        var seg = segments.First;
-                        if (seg.Length > 0)
-                        {
-                            var secondPlaceTask = self.PlaceInStagingAsync(seg, cancellationToken);
-                            await ConfigureCancellableAwait(self, secondPlaceTask, cancellationToken);
+                    }
+                }
+                catch (Exception e)
+                {
+                    Throw.PoisonAndRethrow<object>(self, e);
+                }
+            }
+
+            // wait for placing the comment start char in the multi-segment case, then continue
+            static async ValueTask WriteCommentAsync_ContinueAfterMultiSegmentPlaceCharInStagingAsync(AsyncWriter<T> self, ValueTask waitFor, char commentChar, ReadOnlyMemory<char> comment, int prevIx, int splitIx, ReadOnlyMemory<char> rowEndingMem, CancellationToken cancellationToken)
+            {
+                try
+                {
+                    await ConfigureCancellableAwait(self, waitFor, cancellationToken);
+                    CheckCancellation(self, cancellationToken);
+
+                    // finish the loop
+                    {
+                        var segSpan = comment[prevIx..splitIx];
+                        if (segSpan.Length > 0)
+                        {
+                            var placeTask = self.PlaceInStagingAsync(segSpan, cancellationToken);
+                            await ConfigureCancellableAwait(self, placeTask, cancellationToken);
                             CheckCancellation(self, cancellationToken);
                         }
+
+                        prevIx = splitIx + rowEndingMem.Length;
+                        splitIx = Utils.FindNextIx(prevIx, comment, rowEndingMem);
+                    }
+
+                    // back into the loop
+                    while (splitIx != -1)
+                    {
+                        // never the first row, so always end
+                        var endRecordTask = self.EndRecordAsync(cancellationToken);
+                        await ConfigureCancellableAwait(self, endRecordTask, cancellationToken);
+                        CheckCancellation(self, cancellationToken);
+
+                        var placeCharTask = self.PlaceCharInStagingAsync(commentChar, cancellationToken);
+                        await ConfigureCancellableAwait(self, placeCharTask, cancellationToken);
+                        CheckCancellation(self, cancellationToken);
+
+                        var segSpan = comment[prevIx..splitIx];
+                        if (segSpan.Length > 0)
+                        {
+                            var placeTask = self.PlaceInStagingAsync(segSpan, cancellationToken);
+                            await ConfigureCancellableAwait(self, placeTask, cancellationToken);
+                            CheckCancellation(self, cancellationToken);
+                        }
+
+                        prevIx = splitIx + rowEndingMem.Length;
+                        splitIx = Utils.FindNextIx(prevIx, comment, rowEndingMem);
+                    }
+
+                    if (prevIx != comment.Length)
+                    {
+                        // never the first row, so always end
+                        var endRecordTask = self.EndRecordAsync(cancellationToken);
+                        await ConfigureCancellableAwait(self, endRecordTask, cancellationToken);
+                        CheckCancellation(self, cancellationToken);
+
+                        var placeCharTask = self.PlaceCharInStagingAsync(commentChar, cancellationToken);
+                        await ConfigureCancellableAwait(self, placeCharTask, cancellationToken);
+                        CheckCancellation(self, cancellationToken);
+
+                        var segSpan = comment[prevIx..];
+                        var placeTask = self.PlaceInStagingAsync(segSpan, cancellationToken);
+                        await ConfigureCancellableAwait(self, placeTask, cancellationToken);
+                        CheckCancellation(self, cancellationToken);
+                    }
+                }
+                catch (Exception e)
+                {
+                    Throw.PoisonAndRethrow<object>(self, e);
+                }
+            }
+
+            // wait for ending the record in the multi segment case, then continue
+            static async ValueTask WriteCommentAsync_ContinueAfterMultiSegmentEndRecordAsync(AsyncWriter<T> self, ValueTask waitFor, char commentChar, ReadOnlyMemory<char> comment, int prevIx, int splitIx, ReadOnlyMemory<char> rowEndingMem, CancellationToken cancellationToken)
+            {
+                try
+                {
+                    await ConfigureCancellableAwait(self, waitFor, cancellationToken);
+                    CheckCancellation(self, cancellationToken);
+
+                    // finish the loop
+                    {
+                        var placeCharTask = self.PlaceCharInStagingAsync(commentChar, cancellationToken);
+                        await ConfigureCancellableAwait(self, placeCharTask, cancellationToken);
+                        CheckCancellation(self, cancellationToken);
+
+                        var segSpan = comment[prevIx..splitIx];
+                        if (segSpan.Length > 0)
+                        {
+                            var placeTask = self.PlaceInStagingAsync(segSpan, cancellationToken);
+                            await ConfigureCancellableAwait(self, placeTask, cancellationToken);
+                            CheckCancellation(self, cancellationToken);
+                        }
+
+                        prevIx = splitIx + rowEndingMem.Length;
+                        splitIx = Utils.FindNextIx(prevIx, comment, rowEndingMem);
+                    }
+
+                    // back into the loop
+                    while (splitIx != -1)
+                    {
+                        // never the first row, so always end
+                        var endRecordTask = self.EndRecordAsync(cancellationToken);
+                        await ConfigureCancellableAwait(self, endRecordTask, cancellationToken);
+                        CheckCancellation(self, cancellationToken);
+
+                        var placeCharTask = self.PlaceCharInStagingAsync(commentChar, cancellationToken);
+                        await ConfigureCancellableAwait(self, placeCharTask, cancellationToken);
+                        CheckCancellation(self, cancellationToken);
+
+                        var segSpan = comment[prevIx..splitIx];
+                        if (segSpan.Length > 0)
+                        {
+                            var placeTask = self.PlaceInStagingAsync(segSpan, cancellationToken);
+                            await ConfigureCancellableAwait(self, placeTask, cancellationToken);
+                            CheckCancellation(self, cancellationToken);
+                        }
+
+                        prevIx = splitIx + rowEndingMem.Length;
+                        splitIx = Utils.FindNextIx(prevIx, comment, rowEndingMem);
+                    }
+
+                    if (prevIx != comment.Length)
+                    {
+                        // never the first row, so always end
+                        var endRecordTask = self.EndRecordAsync(cancellationToken);
+                        await ConfigureCancellableAwait(self, endRecordTask, cancellationToken);
+                        CheckCancellation(self, cancellationToken);
+
+                        var placeCharTask = self.PlaceCharInStagingAsync(commentChar, cancellationToken);
+                        await ConfigureCancellableAwait(self, placeCharTask, cancellationToken);
+                        CheckCancellation(self, cancellationToken);
+
+                        var segSpan = comment[prevIx..];
+                        var placeTask = self.PlaceInStagingAsync(segSpan, cancellationToken);
+                        await ConfigureCancellableAwait(self, placeTask, cancellationToken);
+                        CheckCancellation(self, cancellationToken);
+                    }
+                }
+                catch (Exception e)
+                {
+                    Throw.PoisonAndRethrow<object>(self, e);
+                }
+            }
+
+            // wait for writing the comment start char in the single segment case, then continue
+            static async ValueTask WriteCommentAsync_ContiueAfterSingleSegmentPlaceCharInStagingAsync(AsyncWriter<T> self, ValueTask waitFor, ReadOnlyMemory<char> comment, CancellationToken cancellationToken)
+            {
+                try
+                {
+                    // wait for the char to finish
+                    await ConfigureCancellableAwait(self, waitFor, cancellationToken);
+                    CheckCancellation(self, cancellationToken);
+
+                    if (comment.Length > 0)
+                    {
+                        var placeTask = self.PlaceInStagingAsync(comment, cancellationToken);
+                        await ConfigureCancellableAwait(self, placeTask, cancellationToken);
+                        CheckCancellation(self, cancellationToken);
+                    }
+                }
+                catch (Exception e)
+                {
+                    Throw.PoisonAndRethrow<object>(self, e);
+                }
+            }
+
+            // wait for writing headers (and maybe ending the row) to finish, then continue
+            static async ValueTask WriteCommentAsync_ContinueAfterWriteHeadersAndEndRowIfNeededAsync(AsyncWriter<T> self, ValueTask waitFor, ReadOnlyMemory<char> comment, CancellationToken cancellationToken)
+            {
+                try
+                {
+                    await ConfigureCancellableAwait(self, waitFor, cancellationToken);
+                    CheckCancellation(self, cancellationToken);
+
+                    var options = self.Configuration.Options;
+                    var commentCharNullable = options.CommentCharacter;
+
+                    if (commentCharNullable == null)
+                    {
+                        Throw.InvalidOperationException<object>($"No {nameof(Options.CommentCharacter)} configured, cannot write a comment line");
+                        return;
+                    }
+
+                    var commentChar = commentCharNullable.Value;
+                    var rowEndingMem = self.Configuration.RowEndingMemory;
+
+                    var splitIx = Utils.FindNextIx(0, comment, rowEndingMem);
+                    if (splitIx == -1)
+                    {
+                        // single segment
+                        var placeCharTask = self.PlaceCharInStagingAsync(commentChar, cancellationToken);
+                        await ConfigureCancellableAwait(self, placeCharTask, cancellationToken);
+                        CheckCancellation(self, cancellationToken);
+                        if (comment.Length > 0)
+                        {
+                            var placeTask = self.PlaceInStagingAsync(comment, cancellationToken);
+                            await ConfigureCancellableAwait(self, placeTask, cancellationToken);
+                            CheckCancellation(self, cancellationToken);
+                        }
                     }
                     else
                     {
-                        // we know we can write directly now
+                        // multi segment
+                        var prevIx = 0;
+
                         var isFirstRow = true;
-                        foreach (var seg in segments)
+                        while (splitIx != -1)
                         {
                             if (!isFirstRow)
                             {
@@ -300,444 +535,16 @@
                                 CheckCancellation(self, cancellationToken);
                             }
 
-                            var thirdPlaceTask = self.PlaceCharInStagingAsync(commentChar, cancellationToken);
-                            await ConfigureCancellableAwait(self, thirdPlaceTask, cancellationToken);
+                            var placeChar = self.PlaceCharInStagingAsync(commentChar, cancellationToken);
+                            await ConfigureCancellableAwait(self, placeChar, cancellationToken);
                             CheckCancellation(self, cancellationToken);
-
-                            if (seg.Length > 0)
-                            {
-                                var fourthPlaceTask = self.PlaceInStagingAsync(seg, cancellationToken);
-                                await ConfigureCancellableAwait(self, fourthPlaceTask, cancellationToken);
-                                CheckCancellation(self, cancellationToken);
-                            }
-
-                            isFirstRow = false;
-                        }
-                    }
-=======
-            return default;
-
-            // wait for writing the char start finish, in the multi segment case, for the last comment, then continue
-            static async ValueTask WriteCommentAsync_ContinueAfterMultiSegmentFinalCommentPlaceCharAsync(AsyncWriter<T> self, ValueTask waitFor, ReadOnlyMemory<char> comment, int prevIx, CancellationToken cancel)
-            {
-                try
-                {
-                    await ConfigureCancellableAwait(self, waitFor, cancel);
-                    CheckCancellation(self, cancel);
-
-                    var segSpan = comment[prevIx..];
-                    var placeTask = self.PlaceInStagingAsync(segSpan, cancel);
-                    await ConfigureCancellableAwait(self, placeTask, cancel);
-                    CheckCancellation(self, cancel);
->>>>>>> c6819df6
-                }
-                catch (Exception e)
-                {
-                    Throw.PoisonAndRethrow<object>(self, e);
-                }
-            }
-
-<<<<<<< HEAD
-            // continue after writing the # (or whatever) before the rest of the single segment case
-            static async ValueTask WriteCommentAsync_ContinueAfterPlaceCharInStagingSingleSegmentAsync(AsyncWriter<T> self, ValueTask waitFor, ReadOnlyMemory<char> seg, CancellationToken cancellationToken)
-=======
-            // wait for ending a row to finish, in the multi segment case, for the last comment, then continue
-            static async ValueTask WriteCommentAsync_ContinueAfterMultiSegmentFinalCommentEndRecordAsync(AsyncWriter<T> self, ValueTask waitFor, char commentChar, ReadOnlyMemory<char> comment, int prevIx, CancellationToken cancel)
->>>>>>> c6819df6
-            {
-                try
-                {
-                    await ConfigureCancellableAwait(self, waitFor, cancellationToken);
-                    CheckCancellation(self, cancellationToken);
-
-<<<<<<< HEAD
-                    var placeTask = self.PlaceInStagingAsync(seg, cancellationToken);
-                    await ConfigureCancellableAwait(self, placeTask, cancellationToken);
-                    CheckCancellation(self, cancellationToken);
-=======
-                    var placeCharTask = self.PlaceCharInStagingAsync(commentChar, cancel);
-                    await ConfigureCancellableAwait(self, placeCharTask, cancel);
-                    CheckCancellation(self, cancel);
-
-                    var segSpan = comment[prevIx..];
-                    var placeTask = self.PlaceInStagingAsync(segSpan, cancel);
-                    await ConfigureCancellableAwait(self, placeTask, cancel);
-                    CheckCancellation(self, cancel);
->>>>>>> c6819df6
-                }
-                catch (Exception e)
-                {
-                    Throw.PoisonAndRethrow<object>(self, e);
-                }
-            }
-
-<<<<<<< HEAD
-            // continue after writing a row ender in the multi-segment case
-            static async ValueTask WriteCommentAsync_ContinueAfterEndRecordMultiSegmentAsync(AsyncWriter<T> self, ValueTask waitFor, char commentChar, ReadOnlyMemory<char> seg, ReadOnlySequence<char>.Enumerator e, CancellationToken cancellationToken)
-=======
-            // wait for writing a chunk of the comment to complete, in the multi segment case, then continue
-            static async ValueTask WriteCommentAsync_ContinueAfterMultiSegmentPlaceInStagingAsync(AsyncWriter<T> self, ValueTask waitFor, char commentChar, ReadOnlyMemory<char> comment, int prevIx, int splitIx, ReadOnlyMemory<char> rowEndingMem, CancellationToken cancel)
->>>>>>> c6819df6
-            {
-                try
-                {
-                    await ConfigureCancellableAwait(self, waitFor, cancellationToken);
-                    CheckCancellation(self, cancellationToken);
-
-<<<<<<< HEAD
-                    var placeTask = self.PlaceCharInStagingAsync(commentChar, cancellationToken);
-                    await ConfigureCancellableAwait(self, placeTask, cancellationToken);
-                    CheckCancellation(self, cancellationToken);
-=======
-                    // finish the loop
-                    {
-                        prevIx = splitIx + rowEndingMem.Length;
-                        splitIx = Utils.FindNextIx(prevIx, comment, rowEndingMem);
-                    }
->>>>>>> c6819df6
-
-                    // back into the loop
-                    while (splitIx != -1)
-                    {
-<<<<<<< HEAD
-                        var secondPlaceTask = self.PlaceInStagingAsync(seg, cancellationToken);
-                        await ConfigureCancellableAwait(self, secondPlaceTask, cancellationToken);
-                        CheckCancellation(self, cancellationToken);
-=======
-                        // never the first row, so always end
-                        var endRecordTask = self.EndRecordAsync(cancel);
-                        await ConfigureCancellableAwait(self, endRecordTask, cancel);
-                        CheckCancellation(self, cancel);
-
-                        var placeCharTask = self.PlaceCharInStagingAsync(commentChar, cancel);
-                        await ConfigureCancellableAwait(self, placeCharTask, cancel);
-                        CheckCancellation(self, cancel);
-
-                        var segSpan = comment[prevIx..splitIx];
-                        if (segSpan.Length > 0)
-                        {
-                            var placeTask = self.PlaceInStagingAsync(segSpan, cancel);
-                            await ConfigureCancellableAwait(self, placeTask, cancel);
-                            CheckCancellation(self, cancel);
-                        }
-
-                        prevIx = splitIx + rowEndingMem.Length;
-                        splitIx = Utils.FindNextIx(prevIx, comment, rowEndingMem);
->>>>>>> c6819df6
-                    }
-
-                    if (prevIx != comment.Length)
-                    {
-                        // never the first row, so always end
-                        var endRecordTask = self.EndRecordAsync(cancel);
-                        await ConfigureCancellableAwait(self, endRecordTask, cancel);
-                        CheckCancellation(self, cancel);
-
-<<<<<<< HEAD
-                        var endTask = self.EndRecordAsync(cancellationToken);
-                        await ConfigureCancellableAwait(self, endTask, cancellationToken);
-                        CheckCancellation(self, cancellationToken);
-
-                        var thirdPlaceTask = self.PlaceCharInStagingAsync(commentChar, cancellationToken);
-                        await ConfigureCancellableAwait(self, thirdPlaceTask, cancellationToken);
-                        CheckCancellation(self, cancellationToken);
-=======
-                        var placeCharTask = self.PlaceCharInStagingAsync(commentChar, cancel);
-                        await ConfigureCancellableAwait(self, placeCharTask, cancel);
-                        CheckCancellation(self, cancel);
-
-                        var segSpan = comment[prevIx..];
-                        var placeTask = self.PlaceInStagingAsync(segSpan, cancel);
-                        await ConfigureCancellableAwait(self, placeTask, cancel);
-                        CheckCancellation(self, cancel);
-                    }
-                }
-                catch (Exception e)
-                {
-                    Throw.PoisonAndRethrow<object>(self, e);
-                }
-            }
->>>>>>> c6819df6
-
-            // wait for placing the comment start char in the multi-segment case, then continue
-            static async ValueTask WriteCommentAsync_ContinueAfterMultiSegmentPlaceCharInStagingAsync(AsyncWriter<T> self, ValueTask waitFor, char commentChar, ReadOnlyMemory<char> comment, int prevIx, int splitIx, ReadOnlyMemory<char> rowEndingMem, CancellationToken cancel)
-            {
-                try
-                {
-                    await ConfigureCancellableAwait(self, waitFor, cancel);
-                    CheckCancellation(self, cancel);
-
-                    // finish the loop
-                    {
-                        var segSpan = comment[prevIx..splitIx];
-                        if (segSpan.Length > 0)
-                        {
-                            var placeTask = self.PlaceInStagingAsync(segSpan, cancel);
-                            await ConfigureCancellableAwait(self, placeTask, cancel);
-                            CheckCancellation(self, cancel);
-                        }
-
-                        prevIx = splitIx + rowEndingMem.Length;
-                        splitIx = Utils.FindNextIx(prevIx, comment, rowEndingMem);
-                    }
-
-                    // back into the loop
-                    while (splitIx != -1)
-                    {
-                        // never the first row, so always end
-                        var endRecordTask = self.EndRecordAsync(cancel);
-                        await ConfigureCancellableAwait(self, endRecordTask, cancel);
-                        CheckCancellation(self, cancel);
-
-                        var placeCharTask = self.PlaceCharInStagingAsync(commentChar, cancel);
-                        await ConfigureCancellableAwait(self, placeCharTask, cancel);
-                        CheckCancellation(self, cancel);
-
-                        var segSpan = comment[prevIx..splitIx];
-                        if (segSpan.Length > 0)
-                        {
-<<<<<<< HEAD
-                            var fourthPlaceTask = self.PlaceInStagingAsync(seg, cancellationToken);
-                            await ConfigureCancellableAwait(self, fourthPlaceTask, cancellationToken);
-                            CheckCancellation(self, cancellationToken);
-=======
-                            var placeTask = self.PlaceInStagingAsync(segSpan, cancel);
-                            await ConfigureCancellableAwait(self, placeTask, cancel);
-                            CheckCancellation(self, cancel);
->>>>>>> c6819df6
-                        }
-
-                        prevIx = splitIx + rowEndingMem.Length;
-                        splitIx = Utils.FindNextIx(prevIx, comment, rowEndingMem);
-                    }
-
-                    if (prevIx != comment.Length)
-                    {
-                        // never the first row, so always end
-                        var endRecordTask = self.EndRecordAsync(cancel);
-                        await ConfigureCancellableAwait(self, endRecordTask, cancel);
-                        CheckCancellation(self, cancel);
-
-                        var placeCharTask = self.PlaceCharInStagingAsync(commentChar, cancel);
-                        await ConfigureCancellableAwait(self, placeCharTask, cancel);
-                        CheckCancellation(self, cancel);
-
-                        var segSpan = comment[prevIx..];
-                        var placeTask = self.PlaceInStagingAsync(segSpan, cancel);
-                        await ConfigureCancellableAwait(self, placeTask, cancel);
-                        CheckCancellation(self, cancel);
-                    }
-                }
-                catch (Exception e)
-                {
-                    Throw.PoisonAndRethrow<object>(self, e);
-                }
-            }
-
-<<<<<<< HEAD
-            // continue after writing a # (or whatever) in the multi-segment case
-            static async ValueTask WriteCommentAsync_ContinueAfterPlaceCharMultiSegmentAsync(AsyncWriter<T> self, ValueTask waitFor, char commentChar, ReadOnlyMemory<char> seg, ReadOnlySequence<char>.Enumerator e, CancellationToken cancellationToken)
-=======
-            // wait for ending the record in the multi segment case, then continue
-            static async ValueTask WriteCommentAsync_ContinueAfterMultiSegmentEndRecordAsync(AsyncWriter<T> self, ValueTask waitFor, char commentChar, ReadOnlyMemory<char> comment, int prevIx, int splitIx, ReadOnlyMemory<char> rowEndingMem, CancellationToken cancel)
->>>>>>> c6819df6
-            {
-                try
-                {
-                    await ConfigureCancellableAwait(self, waitFor, cancellationToken);
-                    CheckCancellation(self, cancellationToken);
-
-                    // finish the loop
-                    {
-<<<<<<< HEAD
-                        var placeTask = self.PlaceInStagingAsync(seg, cancellationToken);
-                        await ConfigureCancellableAwait(self, placeTask, cancellationToken);
-                        CheckCancellation(self, cancellationToken);
-=======
-                        var placeCharTask = self.PlaceCharInStagingAsync(commentChar, cancel);
-                        await ConfigureCancellableAwait(self, placeCharTask, cancel);
-                        CheckCancellation(self, cancel);
-
-                        var segSpan = comment[prevIx..splitIx];
-                        if (segSpan.Length > 0)
-                        {
-                            var placeTask = self.PlaceInStagingAsync(segSpan, cancel);
-                            await ConfigureCancellableAwait(self, placeTask, cancel);
-                            CheckCancellation(self, cancel);
-                        }
-
-                        prevIx = splitIx + rowEndingMem.Length;
-                        splitIx = Utils.FindNextIx(prevIx, comment, rowEndingMem);
->>>>>>> c6819df6
-                    }
-
-                    // back into the loop
-                    while (splitIx != -1)
-                    {
-<<<<<<< HEAD
-                        // no need to check is first, we know it's not
-                        seg = e.Current;
-                        var endTask = self.EndRecordAsync(cancellationToken);
-                        await ConfigureCancellableAwait(self, endTask, cancellationToken);
-                        CheckCancellation(self, cancellationToken);
-
-                        var secondPlaceTask = self.PlaceCharInStagingAsync(commentChar, cancellationToken);
-                        await ConfigureCancellableAwait(self, secondPlaceTask, cancellationToken);
-                        CheckCancellation(self, cancellationToken);
-=======
-                        // never the first row, so always end
-                        var endRecordTask = self.EndRecordAsync(cancel);
-                        await ConfigureCancellableAwait(self, endRecordTask, cancel);
-                        CheckCancellation(self, cancel);
-
-                        var placeCharTask = self.PlaceCharInStagingAsync(commentChar, cancel);
-                        await ConfigureCancellableAwait(self, placeCharTask, cancel);
-                        CheckCancellation(self, cancel);
->>>>>>> c6819df6
-
-                        var segSpan = comment[prevIx..splitIx];
-                        if (segSpan.Length > 0)
-                        {
-<<<<<<< HEAD
-                            var thirdPlaceTask = self.PlaceInStagingAsync(seg, cancellationToken);
-                            await ConfigureCancellableAwait(self, thirdPlaceTask, cancellationToken);
-                            CheckCancellation(self, cancellationToken);
-=======
-                            var placeTask = self.PlaceInStagingAsync(segSpan, cancel);
-                            await ConfigureCancellableAwait(self, placeTask, cancel);
-                            CheckCancellation(self, cancel);
->>>>>>> c6819df6
-                        }
-
-                        prevIx = splitIx + rowEndingMem.Length;
-                        splitIx = Utils.FindNextIx(prevIx, comment, rowEndingMem);
-                    }
-
-                    if (prevIx != comment.Length)
-                    {
-                        // never the first row, so always end
-                        var endRecordTask = self.EndRecordAsync(cancel);
-                        await ConfigureCancellableAwait(self, endRecordTask, cancel);
-                        CheckCancellation(self, cancel);
-
-                        var placeCharTask = self.PlaceCharInStagingAsync(commentChar, cancel);
-                        await ConfigureCancellableAwait(self, placeCharTask, cancel);
-                        CheckCancellation(self, cancel);
-
-                        var segSpan = comment[prevIx..];
-                        var placeTask = self.PlaceInStagingAsync(segSpan, cancel);
-                        await ConfigureCancellableAwait(self, placeTask, cancel);
-                        CheckCancellation(self, cancel);
-                    }
-                }
-                catch (Exception e)
-                {
-                    Throw.PoisonAndRethrow<object>(self, e);
-                }
-            }
-
-<<<<<<< HEAD
-            // continue after writing a segment, in the multi-segment case
-            static async ValueTask WriteCommentAsync_ContinueAfterPlaceSegmentMultiSegmentAsync(AsyncWriter<T> self, ValueTask waitFor, char commentChar, ReadOnlySequence<char>.Enumerator e, CancellationToken cancellationToken)
-            {
-                try
-                {
-                    await ConfigureCancellableAwait(self, waitFor, cancellationToken);
-                    CheckCancellation(self, cancellationToken);
-=======
-            // wait for writing the comment start char in the single segment case, then continue
-            static async ValueTask WriteCommentAsync_ContiueAfterSingleSegmentPlaceCharInStagingAsync(AsyncWriter<T> self, ValueTask waitFor, ReadOnlyMemory<char> comment, CancellationToken cancel)
-            {
-                try
-                {
-                    // wait for the char to finish
-                    await ConfigureCancellableAwait(self, waitFor, cancel);
-                    CheckCancellation(self, cancel);
->>>>>>> c6819df6
-
-                    if (comment.Length > 0)
-                    {
-<<<<<<< HEAD
-                        // no need to check is first, we know it's not
-                        var seg = e.Current;
-                        var endTask = self.EndRecordAsync(cancellationToken);
-                        await ConfigureCancellableAwait(self, endTask, cancellationToken);
-                        CheckCancellation(self, cancellationToken);
-
-                        var placeTask = self.PlaceCharInStagingAsync(commentChar, cancellationToken);
-                        await ConfigureCancellableAwait(self, placeTask, cancellationToken);
-                        CheckCancellation(self, cancellationToken);
-=======
-                        var placeTask = self.PlaceInStagingAsync(comment, cancel);
-                        await ConfigureCancellableAwait(self, placeTask, cancel);
-                        CheckCancellation(self, cancel);
-                    }
-                }
-                catch (Exception e)
-                {
-                    Throw.PoisonAndRethrow<object>(self, e);
-                }
-            }
-
-            // wait for writing headers (and maybe ending the row) to finish, then continue
-            static async ValueTask WriteCommentAsync_ContinueAfterWriteHeadersAndEndRowIfNeededAsync(AsyncWriter<T> self, ValueTask waitFor, ReadOnlyMemory<char> comment, CancellationToken cancel)
-            {
-                try
-                {
-                    await ConfigureCancellableAwait(self, waitFor, cancel);
-                    CheckCancellation(self, cancel);
-
-                    var options = self.Configuration.Options;
-                    var commentCharNullable = options.CommentCharacter;
-
-                    if (commentCharNullable == null)
-                    {
-                        Throw.InvalidOperationException<object>($"No {nameof(Options.CommentCharacter)} configured, cannot write a comment line");
-                        return;
-                    }
-
-                    var commentChar = commentCharNullable.Value;
-                    var rowEndingMem = self.Configuration.RowEndingMemory;
-
-                    var splitIx = Utils.FindNextIx(0, comment, rowEndingMem);
-                    if (splitIx == -1)
-                    {
-                        // single segment
-                        var placeCharTask = self.PlaceCharInStagingAsync(commentChar, cancel);
-                        await ConfigureCancellableAwait(self, placeCharTask, cancel);
-                        CheckCancellation(self, cancel);
-                        if (comment.Length > 0)
-                        {
-                            var placeTask = self.PlaceInStagingAsync(comment, cancel);
-                            await ConfigureCancellableAwait(self, placeTask, cancel);
-                            CheckCancellation(self, cancel);
-                        }
-                    }
-                    else
-                    {
-                        // multi segment
-                        var prevIx = 0;
-
-                        var isFirstRow = true;
-                        while (splitIx != -1)
-                        {
-                            if (!isFirstRow)
-                            {
-                                var endTask = self.EndRecordAsync(cancel);
-                                await ConfigureCancellableAwait(self, endTask, cancel);
-                                CheckCancellation(self, cancel);
-                            }
-
-                            var placeChar = self.PlaceCharInStagingAsync(commentChar, cancel);
-                            await ConfigureCancellableAwait(self, placeChar, cancel);
-                            CheckCancellation(self, cancel);
 
                             var segSpan = comment[prevIx..splitIx];
                             if (segSpan.Length > 0)
                             {
-                                var placeTask = self.PlaceInStagingAsync(segSpan, cancel);
-                                await ConfigureCancellableAwait(self, placeTask, cancel);
-                                CheckCancellation(self, cancel);
+                                var placeTask = self.PlaceInStagingAsync(segSpan, cancellationToken);
+                                await ConfigureCancellableAwait(self, placeTask, cancellationToken);
+                                CheckCancellation(self, cancellationToken);
                             }
 
                             prevIx = splitIx + rowEndingMem.Length;
@@ -745,32 +552,25 @@
 
                             isFirstRow = false;
                         }
->>>>>>> c6819df6
 
                         if (prevIx != comment.Length)
                         {
-<<<<<<< HEAD
-                            var secondPlaceTask = self.PlaceInStagingAsync(seg, cancellationToken);
-                            await ConfigureCancellableAwait(self, secondPlaceTask, cancellationToken);
-                            CheckCancellation(self, cancellationToken);
-=======
                             if (!isFirstRow)
                             {
-                                var endTask = self.EndRecordAsync(cancel);
-                                await ConfigureCancellableAwait(self, endTask, cancel);
-                                CheckCancellation(self, cancel);
+                                var endTask = self.EndRecordAsync(cancellationToken);
+                                await ConfigureCancellableAwait(self, endTask, cancellationToken);
+                                CheckCancellation(self, cancellationToken);
                             }
 
-                            var placeCharTask = self.PlaceCharInStagingAsync(commentChar, cancel);
-                            await ConfigureCancellableAwait(self, placeCharTask, cancel);
-                            CheckCancellation(self, cancel);
+                            var placeCharTask = self.PlaceCharInStagingAsync(commentChar, cancellationToken);
+                            await ConfigureCancellableAwait(self, placeCharTask, cancellationToken);
+                            CheckCancellation(self, cancellationToken);
 
                             var segSpan = comment[prevIx..];
 
-                            var placeTask = self.PlaceInStagingAsync(segSpan, cancel);
-                            await ConfigureCancellableAwait(self, placeTask, cancel);
-                            CheckCancellation(self, cancel);
->>>>>>> c6819df6
+                            var placeTask = self.PlaceInStagingAsync(segSpan, cancellationToken);
+                            await ConfigureCancellableAwait(self, placeTask, cancellationToken);
+                            CheckCancellation(self, cancellationToken);
                         }
                     }
                 }
@@ -831,11 +631,7 @@
         {
             if (needsSeparator)
             {
-<<<<<<< HEAD
-                var sepTask = PlaceCharInStagingAsync(Configuration.Options.ValueSeparator, cancellationToken);
-=======
-                var sepTask = PlaceInStagingAsync(Configuration.ValueSeparatorMemory, cancel);
->>>>>>> c6819df6
+                var sepTask = PlaceInStagingAsync(Configuration.ValueSeparatorMemory, cancellationToken);
                 if (!sepTask.IsCompletedSuccessfully(this))
                 {
                     return WriteColumnAsync_ContinueAfterSeparatorAsync(this, sepTask, row, colIx, col, cancellationToken);
@@ -949,11 +745,7 @@
                 // for the separator
                 if (i != 0)
                 {
-<<<<<<< HEAD
-                    var sepTask = PlaceCharInStagingAsync(valueSeparator, cancellationToken);
-=======
-                    var sepTask = PlaceInStagingAsync(valueSeparator, cancel);
->>>>>>> c6819df6
+                    var sepTask = PlaceInStagingAsync(valueSeparator, cancellationToken);
                     if (!sepTask.IsCompletedSuccessfully(this))
                     {
                         return WriteHeadersAsync_CompleteAfterFlushAsync(this, sepTask, needsEscape, valueSeparator, i, cancellationToken);
@@ -970,11 +762,7 @@
             return default;
 
             // waits for a flush to finish, then proceeds with writing headers
-<<<<<<< HEAD
-            static async ValueTask WriteHeadersAsync_CompleteAfterFlushAsync(AsyncWriter<T> self, ValueTask waitFor, bool[] needsEscape, char valueSeparator, int i, CancellationToken cancellationToken)
-=======
-            static async ValueTask WriteHeadersAsync_CompleteAfterFlushAsync(AsyncWriter<T> self, ValueTask waitFor, bool[] needsEscape, ReadOnlyMemory<char> valueSeparator, int i, CancellationToken cancel)
->>>>>>> c6819df6
+            static async ValueTask WriteHeadersAsync_CompleteAfterFlushAsync(AsyncWriter<T> self, ValueTask waitFor, bool[] needsEscape, ReadOnlyMemory<char> valueSeparator, int i, CancellationToken cancellationToken)
             {
                 await ConfigureCancellableAwait(self, waitFor, cancellationToken);
                 CheckCancellation(self, cancellationToken);
@@ -990,15 +778,9 @@
                 for (; i < selfColumnsValue.Length; i++)
                 {
                     // by definition we've always wrote at least one column here
-<<<<<<< HEAD
-                    var placeTask = self.PlaceCharInStagingAsync(valueSeparator, cancellationToken);
+                    var placeTask = self.PlaceInStagingAsync(valueSeparator, cancellationToken);
                     await ConfigureCancellableAwait(self, placeTask, cancellationToken);
                     CheckCancellation(self, cancellationToken);
-=======
-                    var placeTask = self.PlaceInStagingAsync(valueSeparator, cancel);
-                    await ConfigureCancellableAwait(self, placeTask, cancel);
-                    CheckCancellation(self, cancel);
->>>>>>> c6819df6
 
                     var writeTask = self.WriteSingleHeaderAsync(selfColumnsValue[i], needsEscape[i], cancellationToken);
                     await ConfigureCancellableAwait(self, writeTask, cancellationToken);
@@ -1007,11 +789,7 @@
             }
 
             // waits for a header write to finish, then proceeds with the rest
-<<<<<<< HEAD
-            static async ValueTask WriteHeadersAsync_CompleteAfterHeaderWriteAsync(AsyncWriter<T> self, ValueTask waitFor, bool[] needsEscape, char valueSeparator, int i, CancellationToken cancellationToken)
-=======
-            static async ValueTask WriteHeadersAsync_CompleteAfterHeaderWriteAsync(AsyncWriter<T> self, ValueTask waitFor, bool[] needsEscape, ReadOnlyMemory<char> valueSeparator, int i, CancellationToken cancel)
->>>>>>> c6819df6
+            static async ValueTask WriteHeadersAsync_CompleteAfterHeaderWriteAsync(AsyncWriter<T> self, ValueTask waitFor, bool[] needsEscape, ReadOnlyMemory<char> valueSeparator, int i, CancellationToken cancellationToken)
             {
                 await ConfigureCancellableAwait(self, waitFor, cancellationToken);
                 CheckCancellation(self, cancellationToken);
@@ -1023,15 +801,9 @@
                 for (; i < selfColumnsValue.Length; i++)
                 {
                     // by definition we've always wrote at least one column here
-<<<<<<< HEAD
-                    var placeTask = self.PlaceCharInStagingAsync(valueSeparator, cancellationToken);
+                    var placeTask = self.PlaceInStagingAsync(valueSeparator, cancellationToken);
                     await ConfigureCancellableAwait(self, placeTask, cancellationToken);
                     CheckCancellation(self, cancellationToken);
-=======
-                    var placeTask = self.PlaceInStagingAsync(valueSeparator, cancel);
-                    await ConfigureCancellableAwait(self, placeTask, cancel);
-                    CheckCancellation(self, cancel);
->>>>>>> c6819df6
 
                     var writeTask = self.WriteSingleHeaderAsync(selfColumnsValue[i], needsEscape[i], cancellationToken);
                     await ConfigureCancellableAwait(self, writeTask, cancellationToken);
