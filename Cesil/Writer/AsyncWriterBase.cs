﻿using System;
using System.Buffers;
using System.Collections.Generic;
using System.Threading;
using System.Threading.Tasks;
using static Cesil.AwaitHelper;
using static Cesil.DisposableHelper;

namespace Cesil
{
    internal abstract partial class AsyncWriterBase<T> :
        WriterBase<T>,
        IAsyncWriter<T>,
        ITestableAsyncDisposable
    {
        public bool IsDisposed { get; internal set; }

        internal readonly IAsyncWriterAdapter Inner;

        internal NonNull<IMemoryOwner<char>> OneCharOwner;

        private Memory<char> OneCharMemory;

        internal AsyncWriterBase(BoundConfigurationBase<T> config, IAsyncWriterAdapter inner, object? context) : base(config, context)
        {
            Inner = inner;
        }

<<<<<<< HEAD
        public ValueTask WriteAllAsync(IEnumerable<T> rows, CancellationToken cancellationToken = default)
=======
        public ValueTask<int> WriteAllAsync(IEnumerable<T> rows, CancellationToken cancel = default)
>>>>>>> c6819df6
        {
            AssertNotDisposed(this);

            Utils.CheckArgumentNull(rows, nameof(rows));

            var oldRowNumber = RowNumber;

            var e = rows.GetEnumerator();
            var disposeE = true;
            try
            {
                while (e.MoveNext())
                {
                    var row = e.Current;
                    var writeTask = WriteAsync(row, cancellationToken);
                    if (!writeTask.IsCompletedSuccessfully(this))
                    {
                        disposeE = false;
<<<<<<< HEAD
                        return WriteAllAsync_CompleteAsync(this, writeTask, e, cancellationToken);
=======
                        return WriteAllAsync_CompleteAsync(this, writeTask, oldRowNumber, e, cancel);
>>>>>>> c6819df6
                    }
                }
            }
            finally
            {
                if (disposeE)
                {
                    e.Dispose();
                }
            }

            var ret = RowNumber - oldRowNumber;
            return new ValueTask<int>(ret);

            // waits for write to finish, then completes asynchronously
<<<<<<< HEAD
            static async ValueTask WriteAllAsync_CompleteAsync(AsyncWriterBase<T> self, ValueTask waitFor, IEnumerator<T> e, CancellationToken cancellationToken)
=======
            static async ValueTask<int> WriteAllAsync_CompleteAsync(AsyncWriterBase<T> self, ValueTask waitFor, int oldRowNumber, IEnumerator<T> e, CancellationToken cancel)
>>>>>>> c6819df6
            {
                try
                {
                    await ConfigureCancellableAwait(self, waitFor, cancellationToken);
                    CheckCancellation(self, cancellationToken);

                    while (e.MoveNext())
                    {
                        var row = e.Current;
                        var writeAsyncTask = self.WriteAsync(row, cancellationToken);

                        await ConfigureCancellableAwait(self, writeAsyncTask, cancellationToken);
                        CheckCancellation(self, cancellationToken);
                    }
                }
                finally
                {
                    e.Dispose();
                }

                var ret = self.RowNumber - oldRowNumber;

                return ret;
            }
        }

<<<<<<< HEAD
        public ValueTask WriteAllAsync(IAsyncEnumerable<T> rows, CancellationToken cancellationToken = default)
=======
        public ValueTask<int> WriteAllAsync(IAsyncEnumerable<T> rows, CancellationToken cancel = default)
>>>>>>> c6819df6
        {
            AssertNotDisposed(this);

            Utils.CheckArgumentNull(rows, nameof(rows));

            ValueTask cleanupTask = default;

            var oldRowNumber = RowNumber;

            var e = rows.GetAsyncEnumerator(cancellationToken);
            var disposeE = true;
            try
            {
                while (true)
                {
                    var nextTask = e.MoveNextAsync();
                    if (!nextTask.IsCompletedSuccessfully(this))
                    {
                        disposeE = false;
<<<<<<< HEAD
                        return WriteAllAsync_ContinueAfterNextAsync(this, nextTask, e, cancellationToken);
=======
                        return WriteAllAsync_ContinueAfterNextAsync(this, nextTask, oldRowNumber, e, cancel);
>>>>>>> c6819df6
                    }

                    var res = nextTask.Result;
                    if (!res)
                    {
                        // end the loop
                        break;
                    }

                    var row = e.Current;
                    var writeTask = WriteAsync(row, cancellationToken);
                    if (!writeTask.IsCompletedSuccessfully(this))
                    {
                        disposeE = false;
<<<<<<< HEAD
                        return WriteAllAsync_ContinueAfterWriteAsync(this, writeTask, e, cancellationToken);
=======
                        return WriteAllAsync_ContinueAfterWriteAsync(this, writeTask, oldRowNumber, e, cancel);
>>>>>>> c6819df6
                    }
                }
            }
            finally
            {
                if (disposeE)
                {
                    var disposeTask = e.DisposeAsync();
                    if (!disposeTask.IsCompletedSuccessfully(this))
                    {
#pragma warning disable IDE0059 // This actually matters, but the compiler likes to say it's unnecessary
                        cleanupTask = disposeTask;
#pragma warning restore IDE0059
                    }
                }
            }

            if (!cleanupTask.IsCompletedSuccessfully(this))
            {
                return WriteAllAsync_ContinueAfterCleanupAsync(this, cleanupTask, oldRowNumber, cancel);
            }

            var ret = RowNumber - oldRowNumber;

            return new ValueTask<int>(ret);

            // wait for a move next to complete, then continue asynchronously
<<<<<<< HEAD
            static async ValueTask WriteAllAsync_ContinueAfterNextAsync(AsyncWriterBase<T> self, ValueTask<bool> waitFor, IAsyncEnumerator<T> e, CancellationToken cancellationToken)
=======
            static async ValueTask<int> WriteAllAsync_ContinueAfterNextAsync(AsyncWriterBase<T> self, ValueTask<bool> waitFor, int oldRowNumber, IAsyncEnumerator<T> e, CancellationToken cancel)
>>>>>>> c6819df6
            {
                try
                {
                    var res = await ConfigureCancellableAwait(self, waitFor, cancellationToken);
                    CheckCancellation(self, cancellationToken);

                    if (!res)
                    {
                        var innerRet = self.RowNumber - oldRowNumber;
                        return innerRet;
                    }

                    var row = e.Current;
                    var writeAsyncTask = self.WriteAsync(row, cancellationToken);
                    await ConfigureCancellableAwait(self, writeAsyncTask, cancellationToken);
                    CheckCancellation(self, cancellationToken);

                    while (await ConfigureCancellableAwait(self, e.MoveNextAsync(), cancellationToken))
                    {
                        row = e.Current;
                        var secondWriteTask = self.WriteAsync(row, cancellationToken);
                        await ConfigureCancellableAwait(self, secondWriteTask, cancellationToken);
                        CheckCancellation(self, cancellationToken);
                    }
                }
                finally
                {
                    var disposeTask = e.DisposeAsync();
                    await ConfigureCancellableAwait(self, disposeTask, cancellationToken);
                    CheckCancellation(self, cancellationToken);
                }

                var ret = self.RowNumber - oldRowNumber;

                return ret;
            }

            // wait for a write to complete, then continue asynchronously
<<<<<<< HEAD
            static async ValueTask WriteAllAsync_ContinueAfterWriteAsync(AsyncWriterBase<T> self, ValueTask waitFor, IAsyncEnumerator<T> e, CancellationToken cancellationToken)
=======
            static async ValueTask<int> WriteAllAsync_ContinueAfterWriteAsync(AsyncWriterBase<T> self, ValueTask waitFor, int oldRowNumber, IAsyncEnumerator<T> e, CancellationToken cancel)
>>>>>>> c6819df6
            {
                try
                {
                    await ConfigureCancellableAwait(self, waitFor, cancellationToken);
                    CheckCancellation(self, cancellationToken);

                    while (await ConfigureCancellableAwait(self, e.MoveNextAsync(), cancellationToken))
                    {
                        var row = e.Current;
                        var writeTask = self.WriteAsync(row, cancellationToken);
                        await ConfigureCancellableAwait(self, writeTask, cancellationToken);
                        CheckCancellation(self, cancellationToken);
                    }
                }
                finally
                {
                    var disposeTask = e.DisposeAsync();
                    await ConfigureCancellableAwait(self, disposeTask, cancellationToken);
                    CheckCancellation(self, cancellationToken);
                }

                var ret = self.RowNumber - oldRowNumber;

                return ret;
            }

            // wait for the given task to finish, then return a row count
            static async ValueTask<int> WriteAllAsync_ContinueAfterCleanupAsync(AsyncWriterBase<T> self, ValueTask waitFor, int oldRowNumber, CancellationToken cancel)
            {
                await ConfigureCancellableAwait(self, waitFor, cancel);

                var ret = self.RowNumber - oldRowNumber;

                return ret;
            }
        }

        internal ValueTask EndRecordAsync(CancellationToken cancellationToken)
        {
            return PlaceInStagingAsync(Configuration.RowEndingMemory, cancellationToken);
        }

        internal ValueTask PlaceInStagingAsync(ReadOnlyMemory<char> chars, CancellationToken cancellationToken)
        {
            if (!HasStaging)
            {
                return WriteDirectlyAsync(chars, cancellationToken);
            }

            // try and keep this sync, if we can
            var toWrite = chars;
            while (PlaceInStaging(toWrite, out toWrite))
            {
                var flushTask = FlushStagingAsync(cancellationToken);
                if (!flushTask.IsCompletedSuccessfully(this))
                {
                    return PlaceInStagingAsync_FinishAsync(this, flushTask, toWrite, cancellationToken);
                }
            }

            return default;

            // Finish TryPlaceInStagingSync asynchronously
            static async ValueTask PlaceInStagingAsync_FinishAsync(AsyncWriterBase<T> self, ValueTask waitFor, ReadOnlyMemory<char> remainingWork, CancellationToken cancellationToken)
            {
                await ConfigureCancellableAwait(self, waitFor, cancellationToken);
                CheckCancellation(self, cancellationToken);

                var nextWrite = remainingWork;
                while (self.PlaceInStaging(nextWrite, out nextWrite))
                {
                    var flushTask = self.FlushStagingAsync(cancellationToken);
                    await ConfigureCancellableAwait(self, flushTask, cancellationToken);
                    CheckCancellation(self, cancellationToken);
                }
            }
        }

        internal ValueTask WriteDirectlyAsync(ReadOnlyMemory<char> chars, CancellationToken cancellationToken)
        {
            var writeTask = Inner.WriteAsync(chars, cancellationToken);
            if (!writeTask.IsCompletedSuccessfully(this))
            {
                return writeTask;
            }

            return default;
        }

        internal ValueTask FlushStagingAsync(CancellationToken cancellationToken)
        {
            var toWrite = StagingMemory[0..InStaging];
            InStaging = 0;

            return Inner.WriteAsync(toWrite, cancellationToken);
        }

        internal ValueTask WriteValueAsync(ReadOnlySequence<char> buffer, CancellationToken cancellationToken)
        {
            if (buffer.IsSingleSegment)
            {
                return WriteSingleSegmentAsync(buffer.First, cancellationToken);
            }
            else
            {
                return WriteMultiSegmentAsync(buffer, cancellationToken);
            }
        }

        internal ValueTask WriteSingleSegmentAsync(ReadOnlyMemory<char> charMem, CancellationToken cancellationToken)
        {
            if (!NeedsEncode(charMem))
            {
                return PlaceInStagingAsync(charMem, cancellationToken);
            }
            else
            {
                var options = Configuration.Options;

                CheckCanEncode(charMem.Span, options);

                var escapedValueStartAndStop = Utils.NonNullValue(options.EscapedValueStartAndEnd);

                var startEscapeTask = PlaceCharInStagingAsync(escapedValueStartAndStop, cancellationToken);
                if (!startEscapeTask.IsCompletedSuccessfully(this))
                {
                    return WriteSingleSegmentAsync_CompleteAfterFirstFlushAsync(this, startEscapeTask, escapedValueStartAndStop, charMem, cancellationToken);
                }

                var writeTask = WriteEncodedAsync(charMem, cancellationToken);
                if (!writeTask.IsCompletedSuccessfully(this))
                {
                    return WriteSingleSegmentAsync_CompleteAfterWriteAsync(this, writeTask, escapedValueStartAndStop, cancellationToken);
                }

                var endEscapeTask = PlaceCharInStagingAsync(escapedValueStartAndStop, cancellationToken);
                if (!endEscapeTask.IsCompletedSuccessfully(this))
                {
                    return endEscapeTask;
                }

                return default;
            }

            // complete async after trying to write the first escaped character
            static async ValueTask WriteSingleSegmentAsync_CompleteAfterFirstFlushAsync(AsyncWriterBase<T> self, ValueTask waitFor, char escapedValueStartAndStop, ReadOnlyMemory<char> charMem, CancellationToken cancellationToken)
            {
                await ConfigureCancellableAwait(self, waitFor, cancellationToken);
                CheckCancellation(self, cancellationToken);

                var writeEncodedTask = self.WriteEncodedAsync(charMem, cancellationToken);
                await ConfigureCancellableAwait(self, writeEncodedTask, cancellationToken);
                CheckCancellation(self, cancellationToken);

                var placeTask = self.PlaceCharInStagingAsync(escapedValueStartAndStop, cancellationToken);
                await ConfigureCancellableAwait(self, placeTask, cancellationToken);
                CheckCancellation(self, cancellationToken);
            }

            // complete async after writing the encoded value
            static async ValueTask WriteSingleSegmentAsync_CompleteAfterWriteAsync(AsyncWriterBase<T> self, ValueTask waitFor, char escapedValueStartAndStop, CancellationToken cancellationToken)
            {
                await ConfigureCancellableAwait(self, waitFor, cancellationToken);
                CheckCancellation(self, cancellationToken);

                var placeTask = self.PlaceCharInStagingAsync(escapedValueStartAndStop, cancellationToken);
                await ConfigureCancellableAwait(self, placeTask, cancellationToken);
                CheckCancellation(self, cancellationToken);
            }
        }

        internal ValueTask WriteMultiSegmentAsync(ReadOnlySequence<char> head, CancellationToken cancellationToken)
        {
            if (!NeedsEncode(head))
            {
                // no encoding, so just blit each segment into the writer

                var e = head.GetEnumerator();

                while (e.MoveNext())
                {
                    var charMem = e.Current;

                    var write = charMem;

                    var placeTask = PlaceInStagingAsync(write, cancellationToken);
                    if (!placeTask.IsCompletedSuccessfully(this))
                    {
                        return WriteMultiSegmentAsync_CompleteAsync(this, placeTask, e, cancellationToken);
                    }
                }

                return default;
            }
            else
            {
                CheckCanEncode(head, Configuration.Options);

                // we have to encode this value, but let's try to do it in only a couple of
                //    write calls
                return WriteEncodedAsync(head, cancellationToken);
            }

            // waits for the flush task, then continues placing everything into staging
            static async ValueTask WriteMultiSegmentAsync_CompleteAsync(AsyncWriterBase<T> self, ValueTask waitFor, ReadOnlySequence<char>.Enumerator e, CancellationToken cancellationToken)
            {
                await ConfigureCancellableAwait(self, waitFor, cancellationToken);
                CheckCancellation(self, cancellationToken);

                while (e.MoveNext())
                {
                    var c = e.Current;

                    var placeTask = self.PlaceInStagingAsync(c, cancellationToken);
                    await ConfigureCancellableAwait(self, placeTask, cancellationToken);
                    CheckCancellation(self, cancellationToken);
                }
            }
        }

        internal ValueTask WriteEncodedAsync(ReadOnlySequence<char> head, CancellationToken cancellationToken)
        {
            var escapedValueStartAndStop = Utils.NonNullValue(Configuration.Options.EscapedValueStartAndEnd);

            // start with whatever the escape is
            var startEscapeTask = PlaceCharInStagingAsync(escapedValueStartAndStop, cancellationToken);
            if (!startEscapeTask.IsCompletedSuccessfully(this))
            {
                return WriteEncodedAsync_CompleteAfterFirstAsync(this, startEscapeTask, escapedValueStartAndStop, head, cancellationToken);
            }

            var e = head.GetEnumerator();
            while (e.MoveNext())
            {
                var cur = e.Current;
                var writeTask = WriteEncodedAsync(cur, cancellationToken);
                if (!writeTask.IsCompletedSuccessfully(this))
                {
                    return WriteEncodedAsync_CompleteEnumerating(this, writeTask, escapedValueStartAndStop, e, cancellationToken);
                }
            }

            // end with the escape
            var endEscapeTask = PlaceCharInStagingAsync(escapedValueStartAndStop, cancellationToken);
            if (!endEscapeTask.IsCompletedSuccessfully(this))
            {
                return endEscapeTask;
            }

            return default;

            // wait for the flush, then proceed for after the first char
            static async ValueTask WriteEncodedAsync_CompleteAfterFirstAsync(AsyncWriterBase<T> self, ValueTask waitFor, char escapedValueStartAndStop, ReadOnlySequence<char> head, CancellationToken cancellationToken)
            {
                await ConfigureCancellableAwait(self, waitFor, cancellationToken);
                CheckCancellation(self, cancellationToken);

                foreach (var cur in head)
                {
                    var writeTask = self.WriteEncodedAsync(cur, cancellationToken);
                    await ConfigureCancellableAwait(self, writeTask, cancellationToken);
                    CheckCancellation(self, cancellationToken);
                }

                var placeTask = self.PlaceCharInStagingAsync(escapedValueStartAndStop, cancellationToken);
                await ConfigureCancellableAwait(self, placeTask, cancellationToken);
                CheckCancellation(self, cancellationToken);
            }

            // wait for the encoded to finish, then proceed with the remaining
            static async ValueTask WriteEncodedAsync_CompleteEnumerating(AsyncWriterBase<T> self, ValueTask waitFor, char escapedValueStartAndStop, ReadOnlySequence<char>.Enumerator e, CancellationToken cancellationToken)
            {
                await ConfigureCancellableAwait(self, waitFor, cancellationToken);
                CheckCancellation(self, cancellationToken);

                while (e.MoveNext())
                {
                    var c = e.Current;

                    var writeTask = self.WriteEncodedAsync(c, cancellationToken);
                    await ConfigureCancellableAwait(self, writeTask, cancellationToken);
                    CheckCancellation(self, cancellationToken);
                }

                var placeTask = self.PlaceCharInStagingAsync(escapedValueStartAndStop, cancellationToken);
                await ConfigureCancellableAwait(self, placeTask, cancellationToken);
                CheckCancellation(self, cancellationToken);
            }
        }

        internal ValueTask WriteEncodedAsync(ReadOnlyMemory<char> charMem, CancellationToken cancellationToken)
        {
            var escapedValueStartAndStop = Utils.NonNullValue(Configuration.Options.EscapedValueStartAndEnd);


            // try and blit things in big chunks
            var start = 0;
            var end = Utils.FindChar(charMem, start, escapedValueStartAndStop);

            while (end != -1)
            {
                var escapeValueEscapeChar = Utils.NonNullValue(Configuration.Options.EscapedValueEscapeCharacter);

                var len = end - start;
                var toWrite = charMem.Slice(start, len);

                var writeTask = PlaceInStagingAsync(toWrite, cancellationToken);
                if (!writeTask.IsCompletedSuccessfully(this))
                {
                    return WriteEncodedAsync_CompleteWritesBeforeFlushAsync(this, writeTask, escapedValueStartAndStop, escapeValueEscapeChar, charMem, start, len, cancellationToken);
                }

                var escapeCharTask = PlaceCharInStagingAsync(escapeValueEscapeChar, cancellationToken);
                if (!escapeCharTask.IsCompletedSuccessfully(this))
                {
                    return WriteEncodedAsync_CompleteWritesAfterFlushAsync(this, escapeCharTask, escapedValueStartAndStop, escapeValueEscapeChar, charMem, start, len, cancellationToken);
                }

                start += len;
                end = Utils.FindChar(charMem, start + 1, escapedValueStartAndStop);
            }

            if (start != charMem.Length)
            {
                var toWrite = charMem.Slice(start);

                return PlaceInStagingAsync(toWrite, cancellationToken);
            }

            return default;

            // wait for the previous write, then continue the while loop
            static async ValueTask WriteEncodedAsync_CompleteWritesBeforeFlushAsync(AsyncWriterBase<T> self, ValueTask waitFor, char escapedValueStartAndStop, char escapeValueEscapeChar, ReadOnlyMemory<char> charMem, int start, int len, CancellationToken cancellationToken)
            {
                await ConfigureCancellableAwait(self, waitFor, cancellationToken);
                CheckCancellation(self, cancellationToken);

                var placeTask = self.PlaceCharInStagingAsync(escapeValueEscapeChar, cancellationToken);
                await ConfigureCancellableAwait(self, placeTask, cancellationToken);
                CheckCancellation(self, cancellationToken);

                start += len;
                var end = Utils.FindChar(charMem, start + 1, escapedValueStartAndStop);

                while (end != -1)
                {
                    len = end - start;
                    var toWrite = charMem.Slice(start, len);

                    var secondPlaceTask = self.PlaceInStagingAsync(toWrite, cancellationToken);
                    await ConfigureCancellableAwait(self, secondPlaceTask, cancellationToken);
                    CheckCancellation(self, cancellationToken);

                    var thirdPlaceTask = self.PlaceCharInStagingAsync(escapeValueEscapeChar, cancellationToken);
                    await ConfigureCancellableAwait(self, thirdPlaceTask, cancellationToken);
                    CheckCancellation(self, cancellationToken);

                    start += len;
                    end = Utils.FindChar(charMem, start + 1, escapedValueStartAndStop);
                }

                if (start != charMem.Length)
                {
                    var toWrite = charMem.Slice(start);

                    var writeTask = self.PlaceInStagingAsync(toWrite, cancellationToken);
                    await ConfigureCancellableAwait(self, writeTask, cancellationToken);
                    CheckCancellation(self, cancellationToken);
                }
            }

            // wait for a flush, then continue the while loop
            static async ValueTask WriteEncodedAsync_CompleteWritesAfterFlushAsync(AsyncWriterBase<T> self, ValueTask waitFor, char escapedValueStartAndStop, char escapeValueEscapeChar, ReadOnlyMemory<char> charMem, int start, int len, CancellationToken cancellationToken)
            {
                await ConfigureCancellableAwait(self, waitFor, cancellationToken);
                CheckCancellation(self, cancellationToken);

                start += len;
                var end = Utils.FindChar(charMem, start + 1, escapedValueStartAndStop);

                while (end != -1)
                {
                    len = end - start;
                    var toWrite = charMem.Slice(start, len);

                    var placeTask = self.PlaceInStagingAsync(toWrite, cancellationToken);
                    await ConfigureCancellableAwait(self, placeTask, cancellationToken);
                    CheckCancellation(self, cancellationToken);

                    var secondPlaceTask = self.PlaceCharInStagingAsync(escapeValueEscapeChar, cancellationToken);
                    await ConfigureCancellableAwait(self, secondPlaceTask, cancellationToken);
                    CheckCancellation(self, cancellationToken);

                    start += len;
                    end = Utils.FindChar(charMem, start + 1, escapedValueStartAndStop);
                }

                if (start != charMem.Length)
                {
                    var toWrite = charMem.Slice(start);

                    var writeTask = self.PlaceInStagingAsync(toWrite, cancellationToken);
                    await ConfigureCancellableAwait(self, writeTask, cancellationToken);
                    CheckCancellation(self, cancellationToken);
                }
            }
        }

        // returns true if we need to flush staging, sets remaining to what wasn't placed in staging
        internal bool PlaceInStaging(ReadOnlyMemory<char> c, out ReadOnlyMemory<char> remaining)
        {
            var stagingMem = StagingMemory;
            var stagingLen = stagingMem.Length;

            var left = Math.Min(c.Length, stagingLen - InStaging);

            var subC = c[0..left];
            var subStaging = stagingMem[InStaging..];

            subC.CopyTo(subStaging);

            InStaging += left;

            remaining = c[left..];
            return InStaging == stagingLen;
        }

        internal ValueTask PlaceCharInStagingAsync(char c, CancellationToken cancellationToken)
        {
            if (!HasStaging)
            {
                return WriteCharDirectlyAsync(c, cancellationToken);
            }

            if (PlaceInStaging(c))
            {
                return FlushStagingAsync(cancellationToken);
            }

            return default;
        }

        internal ValueTask WriteCharDirectlyAsync(char c, CancellationToken cancellationToken)
        {
            if (!OneCharOwner.HasValue)
            {
                OneCharOwner.Value = Configuration.Options.MemoryPool.Rent(1);
                OneCharMemory = OneCharOwner.Value.Memory.Slice(0, 1);
            }

            OneCharMemory.Span[0] = c;
            var writeTask = Inner.WriteAsync(OneCharMemory, cancellationToken);
            if (!writeTask.IsCompletedSuccessfully(this))
            {
                return writeTask;
            }

            return default;
        }

        public abstract ValueTask WriteAsync(T row, CancellationToken cancellationToken = default);

<<<<<<< HEAD
        public abstract ValueTask WriteCommentAsync(string comment, CancellationToken cancellationToken = default);
=======
        public ValueTask WriteCommentAsync(string comment, CancellationToken cancel = default)
        {
            Utils.CheckArgumentNull(comment, nameof(comment));

            return WriteCommentAsync(comment.AsMemory(), cancel);
        }

        public abstract ValueTask WriteCommentAsync(ReadOnlyMemory<char> comment, CancellationToken cancel = default);
>>>>>>> c6819df6

        public abstract ValueTask DisposeAsync();
    }

#if DEBUG
    internal abstract partial class AsyncWriterBase<T> : ITestableCancellableProvider
    {
        int? ITestableCancellableProvider.CancelAfter { get; set; }
        int ITestableCancellableProvider.CancelCounter { get; set; }
    }

    // this is only implemented in DEBUG builds, so tests (and only tests) can force
    //    particular async paths
    internal abstract partial class AsyncWriterBase<T> : ITestableAsyncProvider
    {
        private int _GoAsyncAfter;
        int ITestableAsyncProvider.GoAsyncAfter { set { _GoAsyncAfter = value; } }

        private int _AsyncCounter;
        int ITestableAsyncProvider.AsyncCounter => _AsyncCounter;

        bool ITestableAsyncProvider.ShouldGoAsync()
        {
            lock (this)
            {
                _AsyncCounter++;

                var ret = _AsyncCounter >= _GoAsyncAfter;

                return ret;
            }
        }
    }
#endif
}<|MERGE_RESOLUTION|>--- conflicted
+++ resolved
@@ -3,6 +3,7 @@
 using System.Collections.Generic;
 using System.Threading;
 using System.Threading.Tasks;
+
 using static Cesil.AwaitHelper;
 using static Cesil.DisposableHelper;
 
@@ -26,11 +27,7 @@
             Inner = inner;
         }
 
-<<<<<<< HEAD
-        public ValueTask WriteAllAsync(IEnumerable<T> rows, CancellationToken cancellationToken = default)
-=======
-        public ValueTask<int> WriteAllAsync(IEnumerable<T> rows, CancellationToken cancel = default)
->>>>>>> c6819df6
+        public ValueTask<int> WriteAllAsync(IEnumerable<T> rows, CancellationToken cancellationToken = default)
         {
             AssertNotDisposed(this);
 
@@ -49,11 +46,7 @@
                     if (!writeTask.IsCompletedSuccessfully(this))
                     {
                         disposeE = false;
-<<<<<<< HEAD
-                        return WriteAllAsync_CompleteAsync(this, writeTask, e, cancellationToken);
-=======
-                        return WriteAllAsync_CompleteAsync(this, writeTask, oldRowNumber, e, cancel);
->>>>>>> c6819df6
+                        return WriteAllAsync_CompleteAsync(this, writeTask, oldRowNumber, e, cancellationToken);
                     }
                 }
             }
@@ -69,11 +62,7 @@
             return new ValueTask<int>(ret);
 
             // waits for write to finish, then completes asynchronously
-<<<<<<< HEAD
-            static async ValueTask WriteAllAsync_CompleteAsync(AsyncWriterBase<T> self, ValueTask waitFor, IEnumerator<T> e, CancellationToken cancellationToken)
-=======
-            static async ValueTask<int> WriteAllAsync_CompleteAsync(AsyncWriterBase<T> self, ValueTask waitFor, int oldRowNumber, IEnumerator<T> e, CancellationToken cancel)
->>>>>>> c6819df6
+            static async ValueTask<int> WriteAllAsync_CompleteAsync(AsyncWriterBase<T> self, ValueTask waitFor, int oldRowNumber, IEnumerator<T> e, CancellationToken cancellationToken)
             {
                 try
                 {
@@ -100,11 +89,7 @@
             }
         }
 
-<<<<<<< HEAD
-        public ValueTask WriteAllAsync(IAsyncEnumerable<T> rows, CancellationToken cancellationToken = default)
-=======
-        public ValueTask<int> WriteAllAsync(IAsyncEnumerable<T> rows, CancellationToken cancel = default)
->>>>>>> c6819df6
+        public ValueTask<int> WriteAllAsync(IAsyncEnumerable<T> rows, CancellationToken cancellationToken = default)
         {
             AssertNotDisposed(this);
 
@@ -124,11 +109,7 @@
                     if (!nextTask.IsCompletedSuccessfully(this))
                     {
                         disposeE = false;
-<<<<<<< HEAD
-                        return WriteAllAsync_ContinueAfterNextAsync(this, nextTask, e, cancellationToken);
-=======
-                        return WriteAllAsync_ContinueAfterNextAsync(this, nextTask, oldRowNumber, e, cancel);
->>>>>>> c6819df6
+                        return WriteAllAsync_ContinueAfterNextAsync(this, nextTask, oldRowNumber, e, cancellationToken);
                     }
 
                     var res = nextTask.Result;
@@ -143,11 +124,7 @@
                     if (!writeTask.IsCompletedSuccessfully(this))
                     {
                         disposeE = false;
-<<<<<<< HEAD
-                        return WriteAllAsync_ContinueAfterWriteAsync(this, writeTask, e, cancellationToken);
-=======
-                        return WriteAllAsync_ContinueAfterWriteAsync(this, writeTask, oldRowNumber, e, cancel);
->>>>>>> c6819df6
+                        return WriteAllAsync_ContinueAfterWriteAsync(this, writeTask, oldRowNumber, e, cancellationToken);
                     }
                 }
             }
@@ -167,7 +144,7 @@
 
             if (!cleanupTask.IsCompletedSuccessfully(this))
             {
-                return WriteAllAsync_ContinueAfterCleanupAsync(this, cleanupTask, oldRowNumber, cancel);
+                return WriteAllAsync_ContinueAfterCleanupAsync(this, cleanupTask, oldRowNumber, cancellationToken);
             }
 
             var ret = RowNumber - oldRowNumber;
@@ -175,11 +152,7 @@
             return new ValueTask<int>(ret);
 
             // wait for a move next to complete, then continue asynchronously
-<<<<<<< HEAD
-            static async ValueTask WriteAllAsync_ContinueAfterNextAsync(AsyncWriterBase<T> self, ValueTask<bool> waitFor, IAsyncEnumerator<T> e, CancellationToken cancellationToken)
-=======
-            static async ValueTask<int> WriteAllAsync_ContinueAfterNextAsync(AsyncWriterBase<T> self, ValueTask<bool> waitFor, int oldRowNumber, IAsyncEnumerator<T> e, CancellationToken cancel)
->>>>>>> c6819df6
+            static async ValueTask<int> WriteAllAsync_ContinueAfterNextAsync(AsyncWriterBase<T> self, ValueTask<bool> waitFor, int oldRowNumber, IAsyncEnumerator<T> e, CancellationToken cancellationToken)
             {
                 try
                 {
@@ -218,11 +191,7 @@
             }
 
             // wait for a write to complete, then continue asynchronously
-<<<<<<< HEAD
-            static async ValueTask WriteAllAsync_ContinueAfterWriteAsync(AsyncWriterBase<T> self, ValueTask waitFor, IAsyncEnumerator<T> e, CancellationToken cancellationToken)
-=======
-            static async ValueTask<int> WriteAllAsync_ContinueAfterWriteAsync(AsyncWriterBase<T> self, ValueTask waitFor, int oldRowNumber, IAsyncEnumerator<T> e, CancellationToken cancel)
->>>>>>> c6819df6
+            static async ValueTask<int> WriteAllAsync_ContinueAfterWriteAsync(AsyncWriterBase<T> self, ValueTask waitFor, int oldRowNumber, IAsyncEnumerator<T> e, CancellationToken cancellationToken)
             {
                 try
                 {
@@ -250,9 +219,9 @@
             }
 
             // wait for the given task to finish, then return a row count
-            static async ValueTask<int> WriteAllAsync_ContinueAfterCleanupAsync(AsyncWriterBase<T> self, ValueTask waitFor, int oldRowNumber, CancellationToken cancel)
-            {
-                await ConfigureCancellableAwait(self, waitFor, cancel);
+            static async ValueTask<int> WriteAllAsync_ContinueAfterCleanupAsync(AsyncWriterBase<T> self, ValueTask waitFor, int oldRowNumber, CancellationToken cancellationToken)
+            {
+                await ConfigureCancellableAwait(self, waitFor, cancellationToken);
 
                 var ret = self.RowNumber - oldRowNumber;
 
@@ -685,18 +654,14 @@
 
         public abstract ValueTask WriteAsync(T row, CancellationToken cancellationToken = default);
 
-<<<<<<< HEAD
-        public abstract ValueTask WriteCommentAsync(string comment, CancellationToken cancellationToken = default);
-=======
-        public ValueTask WriteCommentAsync(string comment, CancellationToken cancel = default)
+        public ValueTask WriteCommentAsync(string comment, CancellationToken cancellationToken = default)
         {
             Utils.CheckArgumentNull(comment, nameof(comment));
 
-            return WriteCommentAsync(comment.AsMemory(), cancel);
-        }
-
-        public abstract ValueTask WriteCommentAsync(ReadOnlyMemory<char> comment, CancellationToken cancel = default);
->>>>>>> c6819df6
+            return WriteCommentAsync(comment.AsMemory(), cancellationToken);
+        }
+
+        public abstract ValueTask WriteCommentAsync(ReadOnlyMemory<char> comment, CancellationToken cancellationToken = default);
 
         public abstract ValueTask DisposeAsync();
     }
