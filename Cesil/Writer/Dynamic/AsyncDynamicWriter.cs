﻿using System;
using System.Buffers;
using System.Collections.Generic;
using System.Diagnostics.CodeAnalysis;
using System.Threading;
using System.Threading.Tasks;
using static Cesil.AwaitHelper;
using static Cesil.DisposableHelper;

namespace Cesil
{
    internal sealed class AsyncDynamicWriter :
        AsyncWriterBase<dynamic>,
        IDelegateCache
    {
        internal new bool IsFirstRow => !ColumnNames.HasValue;

        private NonNull<Comparison<DynamicCellValue>> ColumnNameSorter;

        private NonNull<(string Name, string EncodedName)[]> ColumnNames;

        private readonly object[] DynamicArgumentsBuffer = new object[3];

        private Dictionary<object, Delegate>? DelegateCache;

        private bool HasWrittenComments;

        internal AsyncDynamicWriter(DynamicBoundConfiguration config, IAsyncWriterAdapter inner, object? context) : base(config, inner, context) { }

        bool IDelegateCache.TryGetDelegate<T, V>(T key, [MaybeNullWhen(returnValue: false)] out V del)
            where V : class
        {
            if (DelegateCache == null)
            {
                del = default;
                return false;
            }

            if (DelegateCache.TryGetValue(key, out var untypedDel))
            {
                del = (V)untypedDel;
                return true;
            }

            del = default;
            return false;
        }

        void IDelegateCache.AddDelegate<T, V>(T key, V cached)
        {
            if (DelegateCache == null)
            {
                DelegateCache = new Dictionary<object, Delegate>();
            }

            DelegateCache.Add(key, (Delegate)(object)cached);
        }

        public override ValueTask WriteAsync(dynamic row, CancellationToken cancellationToken = default)
        {
            AssertNotDisposed(this);
            AssertNotPoisoned(Configuration);

            try
            {
                var rowAsObj = row as object;

                var options = Configuration.Options;
                var typeDescriber = options.TypeDescriber;
                var valueSeparator = Configuration.ValueSeparatorMemory;

                var writeHeadersTask = WriteHeadersAndEndRowIfNeededAsync(rowAsObj, cancellationToken);
                if (!writeHeadersTask.IsCompletedSuccessfully(this))
                {
                    return WriteAsync_ContinueAfterWriteHeadersAsync(this, writeHeadersTask, row, typeDescriber, valueSeparator, cancellationToken);
                }

                var wholeRowContext = WriteContext.DiscoveringCells(Configuration.Options, RowNumber, Context);

                var cellValues = typeDescriber.GetCellsForDynamicRow(in wholeRowContext, row as object);
                cellValues = ForceInOrder(cellValues);

                var columnNamesValue = ColumnNames.Value;

                var i = 0;
                var e = cellValues.GetEnumerator();
                bool disposeE = true;
                try
                {
                    while (e.MoveNext())
                    {
                        var cell = e.Current;
                        var needsSeparator = i != 0;

                        if (needsSeparator)
                        {
<<<<<<< HEAD
                            var placeCharTask = PlaceCharInStagingAsync(valueSeparator, cancellationToken);
                            if (!placeCharTask.IsCompletedSuccessfully(this))
                            {
                                disposeE = false;
                                return WriteAsync_ContinueAfterPlaceCharAsync(this, placeCharTask, valueSeparator, cell, i, e, cancellationToken);
=======
                            var placeValueSepTask = PlaceInStagingAsync(valueSeparator, cancel);
                            if (!placeValueSepTask.IsCompletedSuccessfully(this))
                            {
                                disposeE = false;
                                return WriteAsync_ContinueAfterPlaceCharAsync(this, placeValueSepTask, valueSeparator, cell, i, e, cancel);
>>>>>>> c6819df6
                            }
                        }

                        ColumnIdentifier ci;
                        if (i < columnNamesValue.Length)
                        {
                            ci = ColumnIdentifier.CreateInner(i, columnNamesValue[i].Name);
                        }
                        else
                        {
                            ci = ColumnIdentifier.Create(i);
                        }

                        var ctx = WriteContext.WritingColumn(Configuration.Options, RowNumber, ci, Context);

                        var formatter = cell.Formatter;
                        var delProvider = (ICreatesCacheableDelegate<Formatter.DynamicFormatterDelegate>)formatter;
                        var del = delProvider.Guarantee(this);

                        var val = cell.Value as object;
                        if (!del(val, in ctx, Buffer))
                        {
                            return Throw.SerializationException<ValueTask>($"Could not write column {ci}, formatter {formatter} returned false");
                        }

                        ReadOnlySequence<char> res = default;
                        if (!Buffer.MakeSequence(ref res))
                        {
                            // nothing was written, so just move on
                            goto end;
                        }

                        var writeValueTask = WriteValueAsync(res, cancellationToken);
                        if (!writeValueTask.IsCompletedSuccessfully(this))
                        {
                            disposeE = false;
                            return WriteAsync_ContinueAfterWriteValueAsync(this, writeValueTask, valueSeparator, i, e, cancellationToken);
                        }
                        Buffer.Reset();

end:
                        i++;
                    }
                }
                finally
                {
                    if (disposeE)
                    {
                        e.Dispose();
                    }
                }

                RowNumber++;

                return default;
            }
            catch (Exception e)
            {
                return Throw.PoisonAndRethrow<ValueTask>(this, e);
            }

            // continue after WriteHeadersAndRowIfNeededAsync completes
<<<<<<< HEAD
            static async ValueTask WriteAsync_ContinueAfterWriteHeadersAsync(AsyncDynamicWriter self, ValueTask waitFor, dynamic row, ITypeDescriber typeDescriber, char valueSeparator, CancellationToken cancellationToken)
=======
            static async ValueTask WriteAsync_ContinueAfterWriteHeadersAsync(AsyncDynamicWriter self, ValueTask waitFor, dynamic row, ITypeDescriber typeDescriber, ReadOnlyMemory<char> valueSeparator, CancellationToken cancel)
>>>>>>> c6819df6
            {
                try
                {
                    await ConfigureCancellableAwait(self, waitFor, cancellationToken);
                    CheckCancellation(self, cancellationToken);

                    var wholeRowContext = WriteContext.DiscoveringCells(self.Configuration.Options, self.RowNumber, self.Context);

                    var cellValues = typeDescriber.GetCellsForDynamicRow(in wholeRowContext, row as object);
                    cellValues = self.ForceInOrder(cellValues);

                    var selfColumnNamesValue = self.ColumnNames.Value;

                    var i = 0;
                    foreach (var cell in cellValues)
                    {
                        var needsSeparator = i != 0;

                        if (needsSeparator)
                        {
<<<<<<< HEAD
                            var placeTask = self.PlaceCharInStagingAsync(valueSeparator, cancellationToken);
                            await ConfigureCancellableAwait(self, placeTask, cancellationToken);
                            CheckCancellation(self, cancellationToken);
=======
                            var placeTask = self.PlaceInStagingAsync(valueSeparator, cancel);
                            await ConfigureCancellableAwait(self, placeTask, cancel);
                            CheckCancellation(self, cancel);
>>>>>>> c6819df6
                        }

                        ColumnIdentifier ci;
                        if (i < selfColumnNamesValue.Length)
                        {
                            ci = ColumnIdentifier.CreateInner(i, selfColumnNamesValue[i].Name);
                        }
                        else
                        {
                            ci = ColumnIdentifier.Create(i);
                        }

                        var ctx = WriteContext.WritingColumn(self.Configuration.Options, self.RowNumber, ci, self.Context);

                        var formatter = cell.Formatter;
                        var delProvider = (ICreatesCacheableDelegate<Formatter.DynamicFormatterDelegate>)formatter;
                        var del = delProvider.Guarantee(self);

                        var val = cell.Value as object;
                        if (!del(val, in ctx, self.Buffer))
                        {
                            Throw.SerializationException<object>($"Could not write column {ci}, formatter {formatter} returned false");
                        }

                        ReadOnlySequence<char> res = default;
                        if (!self.Buffer.MakeSequence(ref res))
                        {
                            // nothing was written, so just move on
                            goto end;
                        }

                        var writeValueTask = self.WriteValueAsync(res, cancellationToken);
                        await ConfigureCancellableAwait(self, writeValueTask, cancellationToken);
                        CheckCancellation(self, cancellationToken);

                        self.Buffer.Reset();

end:
                        i++;
                    }

                    self.RowNumber++;
                }
                catch (Exception e)
                {
                    Throw.PoisonAndRethrow<object>(self, e);
                }
            }

            // continue after PlaceCharInStagingAsync completes
<<<<<<< HEAD
            static async ValueTask WriteAsync_ContinueAfterPlaceCharAsync(AsyncDynamicWriter self, ValueTask waitFor, char valueSeparator, DynamicCellValue cell, int i, IEnumerator<DynamicCellValue> e, CancellationToken cancellationToken)
=======
            static async ValueTask WriteAsync_ContinueAfterPlaceCharAsync(AsyncDynamicWriter self, ValueTask waitFor, ReadOnlyMemory<char> valueSeparator, DynamicCellValue cell, int i, IEnumerator<DynamicCellValue> e, CancellationToken cancel)
>>>>>>> c6819df6
            {
                try
                {

                    try
                    {
                        await ConfigureCancellableAwait(self, waitFor, cancellationToken);
                        CheckCancellation(self, cancellationToken);

                        var selfColumnNamesValue = self.ColumnNames.Value;

                        // finish the loop
                        {
                            ColumnIdentifier ci;
                            if (i < selfColumnNamesValue.Length)
                            {
                                ci = ColumnIdentifier.CreateInner(i, selfColumnNamesValue[i].Name);
                            }
                            else
                            {
                                ci = ColumnIdentifier.Create(i);
                            }

                            var ctx = WriteContext.WritingColumn(self.Configuration.Options, self.RowNumber, ci, self.Context);

                            var formatter = cell.Formatter;
                            var delProvider = (ICreatesCacheableDelegate<Formatter.DynamicFormatterDelegate>)formatter;
                            var del = delProvider.Guarantee(self);

                            var val = cell.Value as object;
                            if (!del(val, in ctx, self.Buffer))
                            {
                                Throw.SerializationException<object>($"Could not write column {ci}, formatter {formatter} returned false");
                            }

                            ReadOnlySequence<char> res = default;
                            if (!self.Buffer.MakeSequence(ref res))
                            {
                                // nothing was written, so just move on
                                goto end;
                            }

                            var writeValueTask = self.WriteValueAsync(res, cancellationToken);
                            await ConfigureCancellableAwait(self, writeValueTask, cancellationToken);
                            CheckCancellation(self, cancellationToken);

                            self.Buffer.Reset();

end:
                            i++;
                        }

                        // resume
                        while (e.MoveNext())
                        {
                            cell = e.Current;
                            var needsSeparator = i != 0;

                            if (needsSeparator)
                            {
<<<<<<< HEAD
                                var placeTask = self.PlaceCharInStagingAsync(valueSeparator, cancellationToken);
                                await ConfigureCancellableAwait(self, placeTask, cancellationToken);
                                CheckCancellation(self, cancellationToken);
=======
                                var placeTask = self.PlaceInStagingAsync(valueSeparator, cancel);
                                await ConfigureCancellableAwait(self, placeTask, cancel);
                                CheckCancellation(self, cancel);
>>>>>>> c6819df6
                            }

                            ColumnIdentifier ci;
                            if (i < selfColumnNamesValue.Length)
                            {
                                ci = ColumnIdentifier.CreateInner(i, selfColumnNamesValue[i].Name);
                            }
                            else
                            {
                                ci = ColumnIdentifier.Create(i);
                            }

                            var ctx = WriteContext.WritingColumn(self.Configuration.Options, self.RowNumber, ci, self.Context);

                            var formatter = cell.Formatter;
                            var delProvider = (ICreatesCacheableDelegate<Formatter.DynamicFormatterDelegate>)formatter;
                            var del = delProvider.Guarantee(self);

                            var val = cell.Value as object;
                            if (!del(val, in ctx, self.Buffer))
                            {
                                Throw.SerializationException<object>($"Could not write column {ci}, formatter {formatter} returned false");
                            }

                            ReadOnlySequence<char> res = default;
                            if (!self.Buffer.MakeSequence(ref res))
                            {
                                // nothing was written, so just move on
                                goto end;
                            }

                            var writeValueTask = self.WriteValueAsync(res, cancellationToken);
                            await ConfigureCancellableAwait(self, writeValueTask, cancellationToken);
                            CheckCancellation(self, cancellationToken);

                            self.Buffer.Reset();

end:
                            i++;
                        }

                        self.RowNumber++;
                    }
                    finally
                    {
                        e.Dispose();
                    }
                }
                catch (Exception exc)
                {
                    Throw.PoisonAndRethrow<object>(self, exc);
                }
            }

            // continue after WriteValueAsync completes
<<<<<<< HEAD
            static async ValueTask WriteAsync_ContinueAfterWriteValueAsync(AsyncDynamicWriter self, ValueTask waitFor, char valueSeparator, int i, IEnumerator<DynamicCellValue> e, CancellationToken cancellationToken)
=======
            static async ValueTask WriteAsync_ContinueAfterWriteValueAsync(AsyncDynamicWriter self, ValueTask waitFor, ReadOnlyMemory<char> valueSeparator, int i, IEnumerator<DynamicCellValue> e, CancellationToken cancel)
>>>>>>> c6819df6
            {
                try
                {
                    try
                    {
                        await ConfigureCancellableAwait(self, waitFor, cancellationToken);
                        CheckCancellation(self, cancellationToken);

                        // finish loop
                        {
                            self.Buffer.Reset();

                            i++;
                        }

                        var selfColumnNamesValue = self.ColumnNames.Value;

                        // resume
                        while (e.MoveNext())
                        {
                            var cell = e.Current;
                            var needsSeparator = i != 0;

                            if (needsSeparator)
                            {
<<<<<<< HEAD
                                var placeTask = self.PlaceCharInStagingAsync(valueSeparator, cancellationToken);
                                await ConfigureCancellableAwait(self, placeTask, cancellationToken);
                                CheckCancellation(self, cancellationToken);
=======
                                var placeTask = self.PlaceInStagingAsync(valueSeparator, cancel);
                                await ConfigureCancellableAwait(self, placeTask, cancel);
                                CheckCancellation(self, cancel);
>>>>>>> c6819df6
                            }

                            ColumnIdentifier ci;
                            if (i < selfColumnNamesValue.Length)
                            {
                                ci = ColumnIdentifier.CreateInner(i, selfColumnNamesValue[i].Name);
                            }
                            else
                            {
                                ci = ColumnIdentifier.Create(i);
                            }

                            var ctx = WriteContext.WritingColumn(self.Configuration.Options, self.RowNumber, ci, self.Context);

                            var formatter = cell.Formatter;
                            var delProvider = (ICreatesCacheableDelegate<Formatter.DynamicFormatterDelegate>)formatter;
                            var del = delProvider.Guarantee(self);

                            var val = cell.Value as object;
                            if (!del(val, in ctx, self.Buffer))
                            {
                                Throw.SerializationException<object>($"Could not write column {ci}, formatter {formatter} returned false");
                            }

                            ReadOnlySequence<char> res = default;
                            if (!self.Buffer.MakeSequence(ref res))
                            {
                                // nothing was written, so just move on
                                goto end;
                            }

                            var writeValueTask = self.WriteValueAsync(res, cancellationToken);
                            await ConfigureCancellableAwait(self, writeValueTask, cancellationToken);
                            CheckCancellation(self, cancellationToken);

                            self.Buffer.Reset();

end:
                            i++;
                        }

                        self.RowNumber++;
                    }
                    finally
                    {
                        e.Dispose();
                    }
                }
                catch (Exception exc)
                {
                    Throw.PoisonAndRethrow<object>(self, exc);
                }
            }
        }

<<<<<<< HEAD
        public override ValueTask WriteCommentAsync(string comment, CancellationToken cancellationToken = default)
=======
        public override ValueTask WriteCommentAsync(ReadOnlyMemory<char> comment, CancellationToken cancel = default)
>>>>>>> c6819df6
        {
            AssertNotDisposed(this);
            AssertNotPoisoned(Configuration);

            try
            {
                var shouldEndRecord = true;
                if (IsFirstRow)
                {
                    if (Configuration.Options.WriteHeader == WriteHeader.Always)
                    {
                        if (!HasWrittenComments)
                        {
                            shouldEndRecord = false;
                        }
                    }
                    else
                    {
<<<<<<< HEAD
                        var checkHeaders = CheckHeadersAsync(null, cancellationToken);
                        if (!checkHeaders.IsCompletedSuccessfully(this))
                        {
                            return WriteCommentAsync_ContinueAfterCheckHeadersAsync(this, checkHeaders, comment, cancellationToken);
=======
                        var checkHeadersTask = CheckHeadersAsync(null, cancel);
                        if (!checkHeadersTask.IsCompletedSuccessfully(this))
                        {
                            return WriteCommentAsync_ContinueAfterCheckHeadersAsync(this, checkHeadersTask, comment, cancel);
>>>>>>> c6819df6
                        }

                        var checkHeadersResult = checkHeadersTask.Result;
                        if (!checkHeadersResult)
                        {
                            shouldEndRecord = false;
                        }
                    }
                }

                if (shouldEndRecord)
                {
                    var endRecordTask = EndRecordAsync(cancellationToken);
                    if (!endRecordTask.IsCompletedSuccessfully(this))
                    {
                        return WriteCommentAsync_ContinueAfterEndRecordAsync(this, endRecordTask, comment, cancellationToken);
                    }
                }

                var options = Configuration.Options;
                var commentCharNullable = options.CommentCharacter;

                if (commentCharNullable == null)
                {
                    return Throw.InvalidOperationException<ValueTask>($"No {nameof(Options.CommentCharacter)} configured, cannot write a comment line");
                }

                HasWrittenComments = true;

<<<<<<< HEAD
                    if (!isFirstRow)
                    {
                        var endRowTask = EndRecordAsync(cancellationToken);
                        if (!endRowTask.IsCompletedSuccessfully(this))
                        {
                            return WriteCommentAsync_ContinueAfterEndRowAsync(this, endRowTask, commentChar, seg, e, cancellationToken);
                        }
                    }

                    var placeCharTask = PlaceCharInStagingAsync(commentChar, cancellationToken);
                    if (!placeCharTask.IsCompletedSuccessfully(this))
                    {
                        return WriteCommentAsync_ContinueAfterPlaceCharAsync(this, placeCharTask, commentChar, seg, e, cancellationToken);
=======
                var commentChar = commentCharNullable.Value;
                var rowEndingMem = Configuration.RowEndingMemory;

                var splitIx = Utils.FindNextIx(0, comment, rowEndingMem);
                if (splitIx == -1)
                {
                    // single segment
                    var placeCharTask = PlaceCharInStagingAsync(commentChar, cancel);
                    if (!placeCharTask.IsCompletedSuccessfully(this))
                    {
                        return WriteCommentAsync_ContinueAfterSingleSegmentPlaceCharInStagingAsync(this, placeCharTask, comment, cancel);
                    }

                    if (comment.Length > 0)
                    {
                        var placeTask = PlaceInStagingAsync(comment, cancel);

                        // doesn't matter if it's completed, since the client will await before making another call
                        return placeTask;
>>>>>>> c6819df6
                    }
                }
                else
                {
                    // multi segment
                    var prevIx = 0;

                    var isFirstRow = true;
                    while (splitIx != -1)
                    {
<<<<<<< HEAD
                        var placeTask = PlaceInStagingAsync(seg, cancellationToken);
                        if (!placeTask.IsCompletedSuccessfully(this))
                        {
                            return WriteCommentAsync_ContinueAfterPlaceSegementAsync(this, placeTask, commentChar, e, cancellationToken);
=======
                        if (!isFirstRow)
                        {
                            var endRecordTask = EndRecordAsync(cancel);
                            if (!endRecordTask.IsCompletedSuccessfully(this))
                            {
                                return WriteCommentAsync_ContinueAfterMultiSegementEndRecordAsync(this, endRecordTask, commentChar, comment, prevIx, splitIx, rowEndingMem, cancel);
                            }
                        }

                        var placeCharTask = PlaceCharInStagingAsync(commentChar, cancel);
                        if (!placeCharTask.IsCompletedSuccessfully(this))
                        {
                            return WriteCommentAsync_ContinueAfterMultiSegmentPlaceCharInStagingAsync(this, placeCharTask, commentChar, comment, prevIx, splitIx, rowEndingMem, cancel);
>>>>>>> c6819df6
                        }

                        var segSpan = comment[prevIx..splitIx];
                        if (segSpan.Length > 0)
                        {
                            var placeInTask = PlaceInStagingAsync(segSpan, cancel);
                            if (!placeInTask.IsCompletedSuccessfully(this))
                            {
                                return WriteCommentAsync_ContinueAfterMultiSegmentPlaceInStagingAsync(this, placeInTask, commentChar, comment, prevIx, splitIx, rowEndingMem, cancel);
                            }
                        }

                        prevIx = splitIx + rowEndingMem.Length;
                        splitIx = Utils.FindNextIx(prevIx, comment, rowEndingMem);

                        isFirstRow = false;
                    }

                    if (prevIx != comment.Length)
                    {
                        if (!isFirstRow)
                        {
                            var endRecordTask = EndRecordAsync(cancel);
                            if (!endRecordTask.IsCompletedSuccessfully(this))
                            {
                                return WriteCommentAsync_ContinueAfterMultiSegmentFinalCommentEndRecordAsync(this, endRecordTask, commentChar, comment, prevIx, rowEndingMem, cancel);
                            }
                        }

                        var placeCharTask = PlaceCharInStagingAsync(commentChar, cancel);
                        if (!placeCharTask.IsCompletedSuccessfully(this))
                        {
                            return WriteCommentAsync_ContinueAfterMultiSegmentFinalCommentPlaceCharInStagingAsync(this, placeCharTask, comment, prevIx, rowEndingMem, cancel);
                        }

                        var segSpan = comment[prevIx..];
                        var placeInTask = PlaceInStagingAsync(segSpan, cancel);

                        // no need to wait, as the client must await before making another call
                        return placeInTask;
                    }
                }
            }
            catch (Exception e)
            {
                Throw.PoisonAndRethrow<object>(this, e);
            }

<<<<<<< HEAD
            // continue after CheckHeadersAsync completes
            static async ValueTask WriteCommentAsync_ContinueAfterCheckHeadersAsync(AsyncDynamicWriter self, ValueTask<bool> waitFor, string comment, CancellationToken cancellationToken)
=======
            return default;

            // continue after waiting, in multi segment case, for the final comment, for the comment start char to write
            static async ValueTask WriteCommentAsync_ContinueAfterMultiSegmentFinalCommentPlaceCharInStagingAsync(AsyncDynamicWriter self, ValueTask waitFor, ReadOnlyMemory<char> comment, int prevIx, ReadOnlyMemory<char> rowEndingMem, CancellationToken cancel)
>>>>>>> c6819df6
            {
                try
                {
                    await ConfigureCancellableAwait(self, waitFor, cancel);
                    CheckCancellation(self, cancel);

                    var segSpan = comment[prevIx..];
                    var placeTask = self.PlaceInStagingAsync(segSpan, cancel);
                    await ConfigureCancellableAwait(self, placeTask, cancel);
                    CheckCancellation(self, cancel);
                }
                catch (Exception e)
                {
                    Throw.PoisonAndRethrow<object>(self, e);
                }
            }

<<<<<<< HEAD
                    var res = await ConfigureCancellableAwait(self, waitFor, cancellationToken);
                    CheckCancellation(self, cancellationToken);
=======
            // continue after waiting, in multi segment case, for the final comment, for ending the record to finish
            static async ValueTask WriteCommentAsync_ContinueAfterMultiSegmentFinalCommentEndRecordAsync(AsyncDynamicWriter self, ValueTask waitFor, char commentChar, ReadOnlyMemory<char> comment, int prevIx, ReadOnlyMemory<char> rowEndingMem, CancellationToken cancel)
            {
                try
                {
                    await ConfigureCancellableAwait(self, waitFor, cancel);
                    CheckCancellation(self, cancel);
>>>>>>> c6819df6

                    var placeCharTask = self.PlaceCharInStagingAsync(commentChar, cancel);
                    await ConfigureCancellableAwait(self, placeCharTask, cancel);
                    CheckCancellation(self, cancel);

                    var segSpan = comment[prevIx..];
                    var placeTask = self.PlaceInStagingAsync(segSpan, cancel);
                    await ConfigureCancellableAwait(self, placeTask, cancel);
                    CheckCancellation(self, cancel);
                }
                catch (Exception e)
                {
                    Throw.PoisonAndRethrow<object>(self, e);
                }
            }

            // continue after waiting, in the multi segment case, for writing the comment mem to finish
            static async ValueTask WriteCommentAsync_ContinueAfterMultiSegmentPlaceInStagingAsync(AsyncDynamicWriter self, ValueTask waitFor, char commentChar, ReadOnlyMemory<char> comment, int prevIx, int splitIx, ReadOnlyMemory<char> rowEndingMem, CancellationToken cancel)
            {
                try
                {
                    await ConfigureCancellableAwait(self, waitFor, cancel);
                    CheckCancellation(self, cancel);

                    // finish the loop
                    {
                        prevIx = splitIx + rowEndingMem.Length;
                        splitIx = Utils.FindNextIx(prevIx, comment, rowEndingMem);
                    }

                    while (splitIx != -1)
                    {
<<<<<<< HEAD
                        var endTask = self.EndRecordAsync(cancellationToken);
                        await ConfigureCancellableAwait(self, endTask, cancellationToken);
                        CheckCancellation(self, cancellationToken);
                    }
=======
                        // not first row by definition, so no check
                        var endRecordTask = self.EndRecordAsync(cancel);
                        await ConfigureCancellableAwait(self, endRecordTask, cancel);
                        CheckCancellation(self, cancel);
>>>>>>> c6819df6

                        var placeCharTask = self.PlaceCharInStagingAsync(commentChar, cancel);
                        await ConfigureCancellableAwait(self, placeCharTask, cancel);
                        CheckCancellation(self, cancel);

                        var segSpan = comment[prevIx..splitIx];
                        if (segSpan.Length > 0)
                        {
<<<<<<< HEAD
                            var endTask = self.EndRecordAsync(cancellationToken);
                            await ConfigureCancellableAwait(self, endTask, cancellationToken);
                            CheckCancellation(self, cancellationToken);
                        }

                        var placeTask = self.PlaceCharInStagingAsync(commentChar, cancellationToken);
                        await ConfigureCancellableAwait(self, placeTask, cancellationToken);
                        CheckCancellation(self, cancellationToken);

                        if (seg.Length > 0)
                        {
                            var secondPlaceTask = self.PlaceInStagingAsync(seg, cancellationToken);
                            await ConfigureCancellableAwait(self, secondPlaceTask, cancellationToken);
                            CheckCancellation(self, cancellationToken);
                        }
=======
                            var placeTask = self.PlaceInStagingAsync(segSpan, cancel);
                            await ConfigureCancellableAwait(self, placeTask, cancel);
                            CheckCancellation(self, cancel);
                        }

                        prevIx = splitIx + rowEndingMem.Length;
                        splitIx = Utils.FindNextIx(prevIx, comment, rowEndingMem);
                    }

                    if (prevIx != comment.Length)
                    {
                        // not first row by definition, so no check
                        var endRecordTask = self.EndRecordAsync(cancel);
                        await ConfigureCancellableAwait(self, endRecordTask, cancel);
                        CheckCancellation(self, cancel);

                        var placeCharTask = self.PlaceCharInStagingAsync(commentChar, cancel);
                        await ConfigureCancellableAwait(self, placeCharTask, cancel);
                        CheckCancellation(self, cancel);
>>>>>>> c6819df6

                        var segSpan = comment[prevIx..];
                        var placeTask = self.PlaceInStagingAsync(segSpan, cancel);
                        await ConfigureCancellableAwait(self, placeTask, cancel);
                        CheckCancellation(self, cancel);
                    }

                }
                catch (Exception e)
                {
                    Throw.PoisonAndRethrow<object>(self, e);
                }
            }

<<<<<<< HEAD
            // continue after EndRecordAsync completes
            static async ValueTask WriteCommentAsync_ContinueAfterEndRecordAsync(AsyncDynamicWriter self, ValueTask waitFor, string comment, CancellationToken cancellationToken)
=======
            // continue after waiting, in the multi sgement case, for writing the comment char to finish
            static async ValueTask WriteCommentAsync_ContinueAfterMultiSegmentPlaceCharInStagingAsync(AsyncDynamicWriter self, ValueTask waitFor, char commentChar, ReadOnlyMemory<char> comment, int prevIx, int splitIx, ReadOnlyMemory<char> rowEndingMem, CancellationToken cancel)
>>>>>>> c6819df6
            {
                try
                {
                    await ConfigureCancellableAwait(self, waitFor, cancellationToken);
                    CheckCancellation(self, cancellationToken);

                    // finish the loop
                    {
                        var segSpan = comment[prevIx..splitIx];
                        if (segSpan.Length > 0)
                        {
<<<<<<< HEAD
                            var endTask = self.EndRecordAsync(cancellationToken);
                            await ConfigureCancellableAwait(self, endTask, cancellationToken);
                            CheckCancellation(self, cancellationToken);
                        }

                        var placeTask = self.PlaceCharInStagingAsync(commentChar, cancellationToken);
                        await ConfigureCancellableAwait(self, placeTask, cancellationToken);
                        CheckCancellation(self, cancellationToken);
=======
                            var placeTask = self.PlaceInStagingAsync(segSpan, cancel);
                            await ConfigureCancellableAwait(self, placeTask, cancel);
                            CheckCancellation(self, cancel);
                        }

                        prevIx = splitIx + rowEndingMem.Length;
                        splitIx = Utils.FindNextIx(prevIx, comment, rowEndingMem);
                    }

                    while (splitIx != -1)
                    {
                        // not first row by definition, so no check
                        var endRecordTask = self.EndRecordAsync(cancel);
                        await ConfigureCancellableAwait(self, endRecordTask, cancel);
                        CheckCancellation(self, cancel);

                        var placeCharTask = self.PlaceCharInStagingAsync(commentChar, cancel);
                        await ConfigureCancellableAwait(self, placeCharTask, cancel);
                        CheckCancellation(self, cancel);
>>>>>>> c6819df6

                        var segSpan = comment[prevIx..splitIx];
                        if (segSpan.Length > 0)
                        {
<<<<<<< HEAD
                            var secondPlaceTask = self.PlaceInStagingAsync(seg, cancellationToken);
                            await ConfigureCancellableAwait(self, secondPlaceTask, cancellationToken);
                            CheckCancellation(self, cancellationToken);
=======
                            var placeTask = self.PlaceInStagingAsync(segSpan, cancel);
                            await ConfigureCancellableAwait(self, placeTask, cancel);
                            CheckCancellation(self, cancel);
>>>>>>> c6819df6
                        }

                        prevIx = splitIx + rowEndingMem.Length;
                        splitIx = Utils.FindNextIx(prevIx, comment, rowEndingMem);
                    }

                    if (prevIx != comment.Length)
                    {
                        // not first by definition, so no check
                        var endRecordTask = self.EndRecordAsync(cancel);
                        await ConfigureCancellableAwait(self, endRecordTask, cancel);
                        CheckCancellation(self, cancel);

                        var placeCharTask = self.PlaceCharInStagingAsync(commentChar, cancel);
                        await ConfigureCancellableAwait(self, placeCharTask, cancel);
                        CheckCancellation(self, cancel);

                        var segSpan = comment[prevIx..];
                        var placeTask = self.PlaceInStagingAsync(segSpan, cancel);
                        await ConfigureCancellableAwait(self, placeTask, cancel);
                        CheckCancellation(self, cancel);
                    }

                }
                catch (Exception e)
                {
                    Throw.PoisonAndRethrow<object>(self, e);
                }
            }

<<<<<<< HEAD
            static async ValueTask WriteCommentAsync_ContinueAfterEndRowAsync(
                AsyncDynamicWriter self,
                ValueTask waitFor,
                char commentChar,
                ReadOnlyMemory<char> seg,
                ReadOnlySequence<char>.Enumerator e,
                CancellationToken cancellationToken
            )
            {
                try
                {

                    await ConfigureCancellableAwait(self, waitFor, cancellationToken);
                    CheckCancellation(self, cancellationToken);
=======
            // continue after waiting, in the multi segment case, for the record to end
            static async ValueTask WriteCommentAsync_ContinueAfterMultiSegementEndRecordAsync(AsyncDynamicWriter self, ValueTask waitFor, char commentChar, ReadOnlyMemory<char> comment, int prevIx, int splitIx, ReadOnlyMemory<char> rowEndingMem, CancellationToken cancel)
            {
                try
                {
                    await ConfigureCancellableAwait(self, waitFor, cancel);
                    CheckCancellation(self, cancel);
>>>>>>> c6819df6

                    // finish the loop
                    {
<<<<<<< HEAD
                        var placeTask = self.PlaceCharInStagingAsync(commentChar, cancellationToken);
                        await ConfigureCancellableAwait(self, placeTask, cancellationToken);
                        CheckCancellation(self, cancellationToken);
=======
                        var placeCharTask = self.PlaceCharInStagingAsync(commentChar, cancel);
                        await ConfigureCancellableAwait(self, placeCharTask, cancel);
                        CheckCancellation(self, cancel);
>>>>>>> c6819df6

                        var segSpan = comment[prevIx..splitIx];
                        if (segSpan.Length > 0)
                        {
<<<<<<< HEAD
                            var secondPlaceTask = self.PlaceInStagingAsync(seg, cancellationToken);
                            await ConfigureCancellableAwait(self, secondPlaceTask, cancellationToken);
                            CheckCancellation(self, cancellationToken);
=======
                            var placeTask = self.PlaceInStagingAsync(segSpan, cancel);
                            await ConfigureCancellableAwait(self, placeTask, cancel);
                            CheckCancellation(self, cancel);
>>>>>>> c6819df6
                        }

                        prevIx = splitIx + rowEndingMem.Length;
                        splitIx = Utils.FindNextIx(prevIx, comment, rowEndingMem);
                    }

                    while (splitIx != -1)
                    {
<<<<<<< HEAD
                        seg = e.Current;

                        // by definition, not in the first row so we can skip the if
                        var endTask = self.EndRecordAsync(cancellationToken);
                        await ConfigureCancellableAwait(self, endTask, cancellationToken);
                        CheckCancellation(self, cancellationToken);

                        var thirdPlaceTask = self.PlaceCharInStagingAsync(commentChar, cancellationToken);
                        await ConfigureCancellableAwait(self, thirdPlaceTask, cancellationToken);
                        CheckCancellation(self, cancellationToken);
=======
                        // not first row by definition, so no check
                        var endRecordTask = self.EndRecordAsync(cancel);
                        await ConfigureCancellableAwait(self, endRecordTask, cancel);
                        CheckCancellation(self, cancel);

                        var placeCharTask = self.PlaceCharInStagingAsync(commentChar, cancel);
                        await ConfigureCancellableAwait(self, placeCharTask, cancel);
                        CheckCancellation(self, cancel);
>>>>>>> c6819df6

                        var segSpan = comment[prevIx..splitIx];
                        if (segSpan.Length > 0)
                        {
<<<<<<< HEAD
                            var fourthPlaceTask = self.PlaceInStagingAsync(seg, cancellationToken);
                            await ConfigureCancellableAwait(self, fourthPlaceTask, cancellationToken);
                            CheckCancellation(self, cancellationToken);
=======
                            var placeTask = self.PlaceInStagingAsync(segSpan, cancel);
                            await ConfigureCancellableAwait(self, placeTask, cancel);
                            CheckCancellation(self, cancel);
>>>>>>> c6819df6
                        }

                        prevIx = splitIx + rowEndingMem.Length;
                        splitIx = Utils.FindNextIx(prevIx, comment, rowEndingMem);
                    }

                    if (prevIx != comment.Length)
                    {
                        // not first row, by definition
                        var endRecordTask = self.EndRecordAsync(cancel);
                        await ConfigureCancellableAwait(self, endRecordTask, cancel);
                        CheckCancellation(self, cancel);

                        var placeCharTask = self.PlaceCharInStagingAsync(commentChar, cancel);
                        await ConfigureCancellableAwait(self, placeCharTask, cancel);
                        CheckCancellation(self, cancel);

                        var segSpan = comment[prevIx..];
                        var placeTask = self.PlaceInStagingAsync(segSpan, cancel);
                        await ConfigureCancellableAwait(self, placeTask, cancel);
                        CheckCancellation(self, cancel);
                    }

                }
                catch (Exception e)
                {
                    Throw.PoisonAndRethrow<object>(self, e);
                }
            }

<<<<<<< HEAD
            // continue after writing the comment start char completes
            static async ValueTask WriteCommentAsync_ContinueAfterPlaceCharAsync(
                AsyncDynamicWriter self,
                ValueTask waitFor,
                char commentChar,
                ReadOnlyMemory<char> seg,
                ReadOnlySequence<char>.Enumerator e,
                CancellationToken cancellationToken
            )
=======
            // continue after waiting, in the single segment, for the comment char to finish writing
            static async ValueTask WriteCommentAsync_ContinueAfterSingleSegmentPlaceCharInStagingAsync(AsyncDynamicWriter self, ValueTask waitFor, ReadOnlyMemory<char> comment, CancellationToken cancel)
>>>>>>> c6819df6
            {
                try
                {
                    await ConfigureCancellableAwait(self, waitFor, cancellationToken);
                    CheckCancellation(self, cancellationToken);

                    if (comment.Length > 0)
                    {
                        var placeTask = self.PlaceInStagingAsync(comment, cancel);
                        await ConfigureCancellableAwait(self, placeTask, cancel);
                        CheckCancellation(self, cancel);
                    }
                }
                catch (Exception e)
                {
                    Throw.PoisonAndRethrow<object>(self, e);
                }
            }

            // continue after waiting for the record to end
            static async ValueTask WriteCommentAsync_ContinueAfterEndRecordAsync(AsyncDynamicWriter self, ValueTask waitFor, ReadOnlyMemory<char> comment, CancellationToken cancel)
            {
                try
                {
                    await ConfigureCancellableAwait(self, waitFor, cancel);
                    CheckCancellation(self, cancel);

                    var options = self.Configuration.Options;
                    var commentCharNullable = options.CommentCharacter;

                    if (commentCharNullable == null)
                    {
                        Throw.InvalidOperationException<object>($"No {nameof(Options.CommentCharacter)} configured, cannot write a comment line");
                        return;
                    }

                    var commentChar = commentCharNullable.Value;

                    self.HasWrittenComments = true;

                    var rowEndingMem = self.Configuration.RowEndingMemory;

                    var splitIx = Utils.FindNextIx(0, comment, rowEndingMem);
                    if (splitIx == -1)
                    {
                        // single segment
                        var placeCharTask = self.PlaceCharInStagingAsync(commentChar, cancel);
                        await ConfigureCancellableAwait(self, placeCharTask, cancel);
                        CheckCancellation(self, cancel);

                        if (comment.Length > 0)
                        {
<<<<<<< HEAD
                            var placeTask = self.PlaceInStagingAsync(seg, cancellationToken);
                            await ConfigureCancellableAwait(self, placeTask, cancellationToken);
                            CheckCancellation(self, cancellationToken);
=======
                            var placeTask = self.PlaceInStagingAsync(comment, cancel);
                            await ConfigureCancellableAwait(self, placeTask, cancel);
                            CheckCancellation(self, cancel);
>>>>>>> c6819df6
                        }
                    }
                    else
                    {
                        // multi segment
                        var prevIx = 0;

<<<<<<< HEAD
                        // by definition, not in the first row so we can skip the if
                        var endTask = self.EndRecordAsync(cancellationToken);
                        await ConfigureCancellableAwait(self, endTask, cancellationToken);
                        CheckCancellation(self, cancellationToken);

                        var secondPlaceTask = self.PlaceCharInStagingAsync(commentChar, cancellationToken);
                        await ConfigureCancellableAwait(self, secondPlaceTask, cancellationToken);
                        CheckCancellation(self, cancellationToken);
=======
                        var isFirstRow = true;
                        while (splitIx != -1)
                        {
                            if (!isFirstRow)
                            {
                                var endRecordTask = self.EndRecordAsync(cancel);
                                await ConfigureCancellableAwait(self, endRecordTask, cancel);
                                CheckCancellation(self, cancel);
                            }

                            var placeCharTask = self.PlaceCharInStagingAsync(commentChar, cancel);
                            await ConfigureCancellableAwait(self, placeCharTask, cancel);
                            CheckCancellation(self, cancel);
>>>>>>> c6819df6

                            var segSpan = comment[prevIx..splitIx];
                            if (segSpan.Length > 0)
                            {
                                var placeTask = self.PlaceInStagingAsync(segSpan, cancel);
                                await ConfigureCancellableAwait(self, placeTask, cancel);
                                CheckCancellation(self, cancel);
                            }

                            prevIx = splitIx + rowEndingMem.Length;
                            splitIx = Utils.FindNextIx(prevIx, comment, rowEndingMem);

                            isFirstRow = false;
                        }

                        if (prevIx != comment.Length)
                        {
<<<<<<< HEAD
                            var thirdPlaceTask = self.PlaceInStagingAsync(seg, cancellationToken);
                            await ConfigureCancellableAwait(self, thirdPlaceTask, cancellationToken);
                            CheckCancellation(self, cancellationToken);
=======
                            if (!isFirstRow)
                            {
                                var endRecordTask = self.EndRecordAsync(cancel);
                                await ConfigureCancellableAwait(self, endRecordTask, cancel);
                                CheckCancellation(self, cancel);
                            }

                            var placeCharTask = self.PlaceCharInStagingAsync(commentChar, cancel);
                            await ConfigureCancellableAwait(self, placeCharTask, cancel);
                            CheckCancellation(self, cancel);

                            var segSpan = comment[prevIx..];
                            var placeTask = self.PlaceInStagingAsync(segSpan, cancel);
                            await ConfigureCancellableAwait(self, placeTask, cancel);
                            CheckCancellation(self, cancel);
>>>>>>> c6819df6
                        }
                    }
                }
                catch (Exception e)
                {
                    Throw.PoisonAndRethrow<object>(self, e);
                }
            }

<<<<<<< HEAD
            // continue after writing a chunk of the comment completes
            static async ValueTask WriteCommentAsync_ContinueAfterPlaceSegementAsync(
                AsyncDynamicWriter self,
                ValueTask waitFor,
                char commentChar,
                ReadOnlySequence<char>.Enumerator e,
                CancellationToken cancellationToken
            )
            {
                try
                {

                    await ConfigureCancellableAwait(self, waitFor, cancellationToken);
                    CheckCancellation(self, cancellationToken);
=======
            // continue after waiting for the headers check to complete
            static async ValueTask WriteCommentAsync_ContinueAfterCheckHeadersAsync(AsyncDynamicWriter self, ValueTask<bool> waitFor, ReadOnlyMemory<char> comment, CancellationToken cancel)
            {
                try
                {
                    var shouldEndRecord = await ConfigureCancellableAwait(self, waitFor, cancel);
                    CheckCancellation(self, cancel);
>>>>>>> c6819df6

                    if (shouldEndRecord)
                    {
<<<<<<< HEAD
                        var seg = e.Current;

                        // by definition, not in the first row so we can skip the if
                        var endTask = self.EndRecordAsync(cancellationToken);
                        await ConfigureCancellableAwait(self, endTask, cancellationToken);
                        CheckCancellation(self, cancellationToken);

                        var placeTask = self.PlaceCharInStagingAsync(commentChar, cancellationToken);
                        await ConfigureCancellableAwait(self, placeTask, cancellationToken);
                        CheckCancellation(self, cancellationToken);
=======
                        var endRecordTask = self.EndRecordAsync(cancel);
                        await ConfigureCancellableAwait(self, endRecordTask, cancel);
                        CheckCancellation(self, cancel);
                    }

                    var options = self.Configuration.Options;
                    var commentCharNullable = options.CommentCharacter;

                    if (commentCharNullable == null)
                    {
                        Throw.InvalidOperationException<object>($"No {nameof(Options.CommentCharacter)} configured, cannot write a comment line");
                        return;
                    }

                    var commentChar = commentCharNullable.Value;

                    self.HasWrittenComments = true;

                    var rowEndingMem = self.Configuration.RowEndingMemory;

                    var splitIx = Utils.FindNextIx(0, comment, rowEndingMem);
                    if (splitIx == -1)
                    {
                        // single segment
                        var placeCharTask = self.PlaceCharInStagingAsync(commentChar, cancel);
                        await ConfigureCancellableAwait(self, placeCharTask, cancel);
                        CheckCancellation(self, cancel);
>>>>>>> c6819df6

                        if (comment.Length > 0)
                        {
<<<<<<< HEAD
                            var secondPlaceTask = self.PlaceInStagingAsync(seg, cancellationToken);
                            await ConfigureCancellableAwait(self, secondPlaceTask, cancellationToken);
                            CheckCancellation(self, cancellationToken);
=======
                            var placeTask = self.PlaceInStagingAsync(comment, cancel);
                            await ConfigureCancellableAwait(self, placeTask, cancel);
                            CheckCancellation(self, cancel);
>>>>>>> c6819df6
                        }
                    }
                    else
                    {
                        // multi segment
                        var prevIx = 0;

                        var isFirstRow = true;
                        while (splitIx != -1)
                        {
                            if (!isFirstRow)
                            {
                                var endRecordTask = self.EndRecordAsync(cancel);
                                await ConfigureCancellableAwait(self, endRecordTask, cancel);
                                CheckCancellation(self, cancel);
                            }

                            var placeCharTask = self.PlaceCharInStagingAsync(commentChar, cancel);
                            await ConfigureCancellableAwait(self, placeCharTask, cancel);
                            CheckCancellation(self, cancel);

                            var segSpan = comment[prevIx..splitIx];
                            if (segSpan.Length > 0)
                            {
                                var placeTask = self.PlaceInStagingAsync(segSpan, cancel);
                                await ConfigureCancellableAwait(self, placeTask, cancel);
                                CheckCancellation(self, cancel);
                            }

                            prevIx = splitIx + rowEndingMem.Length;
                            splitIx = Utils.FindNextIx(prevIx, comment, rowEndingMem);

                            isFirstRow = false;
                        }

                        if (prevIx != comment.Length)
                        {
                            if (!isFirstRow)
                            {
                                var endRecordTask = self.EndRecordAsync(cancel);
                                await ConfigureCancellableAwait(self, endRecordTask, cancel);
                                CheckCancellation(self, cancel);
                            }

                            var placeCharTask = self.PlaceCharInStagingAsync(commentChar, cancel);
                            await ConfigureCancellableAwait(self, placeCharTask, cancel);
                            CheckCancellation(self, cancel);

                            var segSpan = comment[prevIx..];
                            var placeTask = self.PlaceInStagingAsync(segSpan, cancel);
                            await ConfigureCancellableAwait(self, placeTask, cancel);
                            CheckCancellation(self, cancel);
                        }
                    }
                }
                catch (Exception e)
                {
                    Throw.PoisonAndRethrow<object>(self, e);
                }
            }
        }

        private ValueTask WriteHeadersAndEndRowIfNeededAsync(dynamic row, CancellationToken cancellationToken)
        {
            var shouldEndRecord = true;

            if (IsFirstRow)
            {
                var rowAsObj = row as object;
                var checkHeadersTask = CheckHeadersAsync(rowAsObj, cancellationToken);
                if (!checkHeadersTask.IsCompletedSuccessfully(this))
                {
                    return WriteHeadersAndEndRowIfNeededAsync_ContinueAfterCheckHeadersAsync(this, checkHeadersTask, cancellationToken);
                }

                if (!checkHeadersTask.Result)
                {
                    shouldEndRecord = false;
                }
            }

            if (shouldEndRecord)
            {
                var endRecordTask = EndRecordAsync(cancellationToken);
                if (!endRecordTask.IsCompletedSuccessfully(this))
                {
                    return endRecordTask;
                }
            }

            return default;

            // continue after CheckHeadersAsync completes
            static async ValueTask WriteHeadersAndEndRowIfNeededAsync_ContinueAfterCheckHeadersAsync(AsyncDynamicWriter self, ValueTask<bool> waitFor, CancellationToken cancellationToken)
            {
                var shouldEndRecord = true;

                var res = await ConfigureCancellableAwait(self, waitFor, cancellationToken);
                CheckCancellation(self, cancellationToken);

                if (!res)
                {
                    shouldEndRecord = false;
                }

                if (shouldEndRecord)
                {
                    var endTask = self.EndRecordAsync(cancellationToken);
                    await ConfigureCancellableAwait(self, endTask, cancellationToken);
                    CheckCancellation(self, cancellationToken);
                }
            }
        }

        private IEnumerable<DynamicCellValue> ForceInOrder(IEnumerable<DynamicCellValue> raw)
        {
            var columnNamesValue = ColumnNames.Value;

            // no headers mean we write whatever we're given!
            if (columnNamesValue.Length == 0) return raw;

            var inOrder = true;

            var i = 0;
            foreach (var x in raw)
            {
                if (i == columnNamesValue.Length)
                {
                    return Throw.InvalidOperationException<IEnumerable<DynamicCellValue>>("Too many cells returned, could not place in desired order");
                }

                var (name, _) = columnNamesValue[i];
                if (!name.Equals(x.Name))
                {
                    inOrder = false;
                    break;
                }

                i++;
            }

            // already in order, 
            if (inOrder) return raw;

            var ret = new List<DynamicCellValue>(raw);
            ret.Sort(ColumnNameSorter.Value);

            return ret;
        }

        // returns true if it did write out headers,
        //   so we need to end a record before
        //   writing the next one
        private ValueTask<bool> CheckHeadersAsync(dynamic? firstRow, CancellationToken cancellationToken)
        {
            if (Configuration.Options.WriteHeader == WriteHeader.Never)
            {
                // nothing to write, so bail
                ColumnNames.Value = Array.Empty<(string, string)>();
                return new ValueTask<bool>(false);
            }

            // init columns
            DiscoverColumns(firstRow);

            var writeHeadersTask = WriteHeadersAsync(cancellationToken);
            if (!writeHeadersTask.IsCompletedSuccessfully(this))
            {
                return CheckHeadersAsync_ContinueAfterWriteHeadersAsync(this, writeHeadersTask, cancellationToken);
            }

            return new ValueTask<bool>(true);

            // continue after WriteHeadersAsync() completes
            static async ValueTask<bool> CheckHeadersAsync_ContinueAfterWriteHeadersAsync(AsyncDynamicWriter self, ValueTask waitFor, CancellationToken cancellationToken)
            {
                await ConfigureCancellableAwait(self, waitFor, cancellationToken);
                CheckCancellation(self, cancellationToken);

                return true;
            }
        }

        private void DiscoverColumns(dynamic o)
        {
            var cols = new List<(string TrueName, string EncodedName)>();

            var ctx = WriteContext.DiscoveringColumns(Configuration.Options, Context);

            var options = Configuration.Options;

            var colIx = 0;
            foreach (var c in options.TypeDescriber.GetCellsForDynamicRow(in ctx, o as object))
            {
                var colName = c.Name;

                if (colName == null)
                {
                    Throw.InvalidOperationException<object>($"No column name found at index {colIx} when {nameof(WriteHeader)} = {options.WriteHeader}");
                    return;
                }

                var encodedColName = colName;

                // encode it, if it needs encoding
                if (NeedsEncode(encodedColName))
                {
                    encodedColName = Utils.Encode(encodedColName, options);
                }

                cols.Add((colName, encodedColName));
            }

            ColumnNames.Value = cols.ToArray();

            ColumnNameSorter.Value =
                (a, b) =>
                {
                    var columnNamesValue = ColumnNames.Value;
                    int aIx = -1, bIx = -1;
                    for (var i = 0; i < columnNamesValue.Length; i++)
                    {
                        var colName = columnNamesValue[i].Name;
                        if (colName.Equals(a.Name))
                        {
                            aIx = i;
                            if (bIx != -1) break;
                        }

                        if (colName.Equals(b.Name))
                        {
                            bIx = i;
                            if (aIx != -1) break;
                        }
                    }

                    return aIx.CompareTo(bIx);
                };
        }

        private ValueTask WriteHeadersAsync(CancellationToken cancellationToken)
        {
            var valueSeparator = Configuration.ValueSeparatorMemory;

            var columnNamesValue = ColumnNames.Value;
            for (var i = 0; i < columnNamesValue.Length; i++)
            {
                if (i != 0)
                {
                    // first value doesn't get a separator
<<<<<<< HEAD
                    var placeCharTask = PlaceCharInStagingAsync(valueSeparator, cancellationToken);
=======
                    var placeCharTask = PlaceInStagingAsync(valueSeparator, cancel);
>>>>>>> c6819df6
                    if (!placeCharTask.IsCompletedSuccessfully(this))
                    {
                        return WriteHeadersAsync_ContinueAfterStartOfForAsync(this, placeCharTask, valueSeparator, i, cancellationToken);
                    }
                }
                else
                {
                    // if we're going to write any headers... before we 
                    //   write the first one we need to check if
                    //   we need to end the previous record... which only happens
                    //   if we've written comments _before_ the header
                    if (HasWrittenComments)
                    {
                        var endRecordTask = EndRecordAsync(cancellationToken);
                        if (!endRecordTask.IsCompletedSuccessfully(this))
                        {
                            return WriteHeadersAsync_ContinueAfterStartOfForAsync(this, endRecordTask, valueSeparator, i, cancellationToken);
                        }
                    }
                }

                var colName = columnNamesValue[i].EncodedName;

                // can colName is always gonna be encoded correctly, because we just discovered them
                //   (ie. they're always correct for this config)
                var placeInStagingTask = PlaceInStagingAsync(colName.AsMemory(), cancellationToken);
                if (!placeInStagingTask.IsCompletedSuccessfully(this))
                {
                    return WriteHeadersAsync_ContinueAfterPlaceInStagingAsync(this, placeInStagingTask, valueSeparator, i, cancellationToken);
                }
            }

            return default;

            // continue after a PlaceCharInStagingAsync or EndRecordAsync call
            //   we can share this because both branches go into the same next step
<<<<<<< HEAD
            static async ValueTask WriteHeadersAsync_ContinueAfterStartOfForAsync(AsyncDynamicWriter self, ValueTask waitFor, char valueSeparator, int i, CancellationToken cancellationToken)
=======
            static async ValueTask WriteHeadersAsync_ContinueAfterStartOfForAsync(AsyncDynamicWriter self, ValueTask waitFor, ReadOnlyMemory<char> valueSeparator, int i, CancellationToken cancel)
>>>>>>> c6819df6
            {
                await ConfigureCancellableAwait(self, waitFor, cancellationToken);
                CheckCancellation(self, cancellationToken);

                var selfColumnNamesValue = self.ColumnNames.Value;

                // finish the loop
                {
                    var colName = selfColumnNamesValue[i].EncodedName;

                    // can colName is always gonna be encoded correctly, because we just discovered them
                    //   (ie. they're always correct for this config)
                    var placeTask = self.PlaceInStagingAsync(colName.AsMemory(), cancellationToken);
                    await ConfigureCancellableAwait(self, placeTask, cancellationToken);
                    CheckCancellation(self, cancellationToken);

                    i++;
                }

                for (; i < selfColumnNamesValue.Length; i++)
                {
                    // by definition i != 0, so no need for the if
<<<<<<< HEAD
                    var secondPlaceTask = self.PlaceCharInStagingAsync(valueSeparator, cancellationToken);
                    await ConfigureCancellableAwait(self, secondPlaceTask, cancellationToken);
                    CheckCancellation(self, cancellationToken);
=======
                    var secondPlaceTask = self.PlaceInStagingAsync(valueSeparator, cancel);
                    await ConfigureCancellableAwait(self, secondPlaceTask, cancel);
                    CheckCancellation(self, cancel);
>>>>>>> c6819df6

                    var colName = selfColumnNamesValue[i].EncodedName;

                    // can colName is always gonna be encoded correctly, because we just discovered them
                    //   (ie. they're always correct for this config)
                    var thirdPlaceTask = self.PlaceInStagingAsync(colName.AsMemory(), cancellationToken);
                    await ConfigureCancellableAwait(self, thirdPlaceTask, cancellationToken);
                    CheckCancellation(self, cancellationToken);
                }
            }

<<<<<<< HEAD
            static async ValueTask WriteHeadersAsync_ContinueAfterPlaceInStagingAsync(AsyncDynamicWriter self, ValueTask waitFor, char valueSeparator, int i, CancellationToken cancellationToken)
=======
            static async ValueTask WriteHeadersAsync_ContinueAfterPlaceInStagingAsync(AsyncDynamicWriter self, ValueTask waitFor, ReadOnlyMemory<char> valueSeparator, int i, CancellationToken cancel)
>>>>>>> c6819df6
            {
                await ConfigureCancellableAwait(self, waitFor, cancellationToken);
                CheckCancellation(self, cancellationToken);

                var selfColumnNamesValue = self.ColumnNames.Value;

                i++;

                for (; i < selfColumnNamesValue.Length; i++)
                {
                    // by definition i != 0, so no need for the if
<<<<<<< HEAD
                    var placeTask = self.PlaceCharInStagingAsync(valueSeparator, cancellationToken);
                    await ConfigureCancellableAwait(self, placeTask, cancellationToken);
                    CheckCancellation(self, cancellationToken);
=======
                    var placeTask = self.PlaceInStagingAsync(valueSeparator, cancel);
                    await ConfigureCancellableAwait(self, placeTask, cancel);
                    CheckCancellation(self, cancel);
>>>>>>> c6819df6

                    var colName = selfColumnNamesValue[i].EncodedName;

                    // can colName is always gonna be encoded correctly, because we just discovered them
                    //   (ie. they're always correct for this config)
                    var secondPlaceTask = self.PlaceInStagingAsync(colName.AsMemory(), cancellationToken);
                    await ConfigureCancellableAwait(self, secondPlaceTask, cancellationToken);
                    CheckCancellation(self, cancellationToken);
                }
            }
        }

        public override ValueTask DisposeAsync()
        {
            if (!IsDisposed)
            {
                IsDisposed = true;

                try
                {
                    var writeTrailingNewLine = Configuration.Options.WriteTrailingRowEnding;

                    if (IsFirstRow)
                    {
                        var checkHeadersTask = CheckHeadersAsync(null, CancellationToken.None);
                        if (!checkHeadersTask.IsCompletedSuccessfully(this))
                        {
                            return DisposeAsync_ContinueAfterCheckHeadersAsync(this, checkHeadersTask, writeTrailingNewLine);
                        }
                    }

                    if (writeTrailingNewLine == WriteTrailingRowEnding.Always)
                    {
                        var endRecordTask = EndRecordAsync(CancellationToken.None);
                        if (!endRecordTask.IsCompletedSuccessfully(this))
                        {
                            return DisposeAsync_ContinueAfterEndRecordAsync(this, endRecordTask);
                        }
                    }

                    if (HasStaging)
                    {
                        if (InStaging > 0)
                        {
                            var flushStagingTask = FlushStagingAsync(CancellationToken.None);
                            if (!flushStagingTask.IsCompletedSuccessfully(this))
                            {
                                return DisposeAsync_ContinueAfterFlushStagingAsync(this, flushStagingTask);
                            }
                        }

                        Staging.Dispose();
                        Staging = EmptyMemoryOwner.Singleton;
                        StagingMemory = Memory<char>.Empty;
                    }

                    var innerDisposeTask = Inner.DisposeAsync();
                    if (!innerDisposeTask.IsCompletedSuccessfully(this))
                    {
                        return DisposeAsync_ContinueAfterDisposeAsync(this, innerDisposeTask);
                    }

                    if (OneCharOwner.HasValue)
                    {
                        OneCharOwner.Value.Dispose();
                        OneCharOwner.Clear();
                    }
                    Buffer.Dispose();
                }
                catch (Exception e)
                {
                    if (HasStaging)
                    {
                        Staging.Dispose();
                        Staging = EmptyMemoryOwner.Singleton;
                        StagingMemory = Memory<char>.Empty;
                    }

                    if (OneCharOwner.HasValue)
                    {
                        OneCharOwner.Value.Dispose();
                        OneCharOwner.Clear();
                    }

                    Buffer.Dispose();

                    return Throw.PoisonAndRethrow<ValueTask>(this, e);
                }
            }

            return default;

            // continue after CheckHeadersAsync completes
            static async ValueTask DisposeAsync_ContinueAfterCheckHeadersAsync(AsyncDynamicWriter self, ValueTask<bool> waitFor, WriteTrailingRowEnding writeTrailingNewLine)
            {
                try
                {
                    await ConfigureCancellableAwait(self, waitFor, CancellationToken.None);

                    if (writeTrailingNewLine == WriteTrailingRowEnding.Always)
                    {
                        var endTask = self.EndRecordAsync(CancellationToken.None);
                        await ConfigureCancellableAwait(self, endTask, CancellationToken.None);
                    }

                    if (self.HasStaging)
                    {
                        if (self.InStaging > 0)
                        {
                            var flushTask = self.FlushStagingAsync(CancellationToken.None);
                            await ConfigureCancellableAwait(self, flushTask, CancellationToken.None);
                        }

                        self.Staging.Dispose();
                        self.Staging = EmptyMemoryOwner.Singleton;
                        self.StagingMemory = Memory<char>.Empty;
                    }

                    var disposeTask = self.Inner.DisposeAsync();
                    await ConfigureCancellableAwait(self, disposeTask, CancellationToken.None);

                    if (self.OneCharOwner.HasValue)
                    {
                        self.OneCharOwner.Value.Dispose();
                        self.OneCharOwner.Clear();
                    }
                    self.Buffer.Dispose();
                }
                catch (Exception e)
                {
                    if (self.HasStaging)
                    {
                        self.Staging.Dispose();
                        self.Staging = EmptyMemoryOwner.Singleton;
                        self.StagingMemory = Memory<char>.Empty;
                    }

                    if (self.OneCharOwner.HasValue)
                    {
                        self.OneCharOwner.Value.Dispose();
                        self.OneCharOwner.Clear();
                    }

                    self.Buffer.Dispose();

                    Throw.PoisonAndRethrow<object>(self, e);
                }
            }

            // continue after EndRecordAsync completes
            static async ValueTask DisposeAsync_ContinueAfterEndRecordAsync(AsyncDynamicWriter self, ValueTask waitFor)
            {
                try
                {
                    await ConfigureCancellableAwait(self, waitFor, CancellationToken.None);

                    if (self.HasStaging)
                    {
                        if (self.InStaging > 0)
                        {
                            var flushTask = self.FlushStagingAsync(CancellationToken.None);
                            await ConfigureCancellableAwait(self, flushTask, CancellationToken.None);
                        }

                        self.Staging.Dispose();
                        self.Staging = EmptyMemoryOwner.Singleton;
                        self.StagingMemory = Memory<char>.Empty;
                    }

                    var disposeTask = self.Inner.DisposeAsync();
                    await ConfigureCancellableAwait(self, disposeTask, CancellationToken.None);

                    if (self.OneCharOwner.HasValue)
                    {
                        self.OneCharOwner.Value.Dispose();
                        self.OneCharOwner.Clear();
                    }
                    self.Buffer.Dispose();
                }
                catch (Exception e)
                {
                    if (self.HasStaging)
                    {
                        self.Staging.Dispose();
                        self.Staging = EmptyMemoryOwner.Singleton;
                        self.StagingMemory = Memory<char>.Empty;
                    }

                    if (self.OneCharOwner.HasValue)
                    {
                        self.OneCharOwner.Value.Dispose();
                        self.OneCharOwner.Clear();
                    }

                    self.Buffer.Dispose();

                    Throw.PoisonAndRethrow<object>(self, e);
                }
            }

            // continue after FlushStagingAsync completes
            static async ValueTask DisposeAsync_ContinueAfterFlushStagingAsync(AsyncDynamicWriter self, ValueTask waitFor)
            {
                try
                {
                    await ConfigureCancellableAwait(self, waitFor, CancellationToken.None);

                    self.Staging.Dispose();
                    self.Staging = EmptyMemoryOwner.Singleton;
                    self.StagingMemory = Memory<char>.Empty;

                    var disposeTask = self.Inner.DisposeAsync();
                    await ConfigureCancellableAwait(self, disposeTask, CancellationToken.None);

                    if (self.OneCharOwner.HasValue)
                    {
                        self.OneCharOwner.Value.Dispose();
                    }
                    self.Buffer.Dispose();
                }
                catch (Exception e)
                {
                    if (self.HasStaging)
                    {
                        self.Staging.Dispose();
                        self.Staging = EmptyMemoryOwner.Singleton;
                        self.StagingMemory = Memory<char>.Empty;
                    }

                    if (self.OneCharOwner.HasValue)
                    {
                        self.OneCharOwner.Value.Dispose();
                        self.OneCharOwner.Clear();
                    }

                    self.Buffer.Dispose();

                    Throw.PoisonAndRethrow<object>(self, e);
                }
            }

            // continue after Inner.DisposeAsync() completes
            static async ValueTask DisposeAsync_ContinueAfterDisposeAsync(AsyncDynamicWriter self, ValueTask waitFor)
            {
                try
                {
                    await ConfigureCancellableAwait(self, waitFor, CancellationToken.None);

                    if (self.OneCharOwner.HasValue)
                    {
                        self.OneCharOwner.Value.Dispose();
                    }
                    self.Buffer.Dispose();
                }
                catch (Exception e)
                {
                    if (self.OneCharOwner.HasValue)
                    {
                        self.OneCharOwner.Value.Dispose();
                        self.OneCharOwner.Clear();
                    }

                    self.Buffer.Dispose();

                    Throw.PoisonAndRethrow<object>(self, e);
                }
            }
        }

        public override string ToString()
        {
            return $"{nameof(AsyncDynamicWriter)} with {Configuration}";
        }
    }
}<|MERGE_RESOLUTION|>--- conflicted
+++ resolved
@@ -94,19 +94,11 @@
 
                         if (needsSeparator)
                         {
-<<<<<<< HEAD
-                            var placeCharTask = PlaceCharInStagingAsync(valueSeparator, cancellationToken);
-                            if (!placeCharTask.IsCompletedSuccessfully(this))
+                            var placeValueSepTask = PlaceInStagingAsync(valueSeparator, cancellationToken);
+                            if (!placeValueSepTask.IsCompletedSuccessfully(this))
                             {
                                 disposeE = false;
-                                return WriteAsync_ContinueAfterPlaceCharAsync(this, placeCharTask, valueSeparator, cell, i, e, cancellationToken);
-=======
-                            var placeValueSepTask = PlaceInStagingAsync(valueSeparator, cancel);
-                            if (!placeValueSepTask.IsCompletedSuccessfully(this))
-                            {
-                                disposeE = false;
-                                return WriteAsync_ContinueAfterPlaceCharAsync(this, placeValueSepTask, valueSeparator, cell, i, e, cancel);
->>>>>>> c6819df6
+                                return WriteAsync_ContinueAfterPlaceCharAsync(this, placeValueSepTask, valueSeparator, cell, i, e, cancellationToken);
                             }
                         }
 
@@ -169,11 +161,7 @@
             }
 
             // continue after WriteHeadersAndRowIfNeededAsync completes
-<<<<<<< HEAD
-            static async ValueTask WriteAsync_ContinueAfterWriteHeadersAsync(AsyncDynamicWriter self, ValueTask waitFor, dynamic row, ITypeDescriber typeDescriber, char valueSeparator, CancellationToken cancellationToken)
-=======
-            static async ValueTask WriteAsync_ContinueAfterWriteHeadersAsync(AsyncDynamicWriter self, ValueTask waitFor, dynamic row, ITypeDescriber typeDescriber, ReadOnlyMemory<char> valueSeparator, CancellationToken cancel)
->>>>>>> c6819df6
+            static async ValueTask WriteAsync_ContinueAfterWriteHeadersAsync(AsyncDynamicWriter self, ValueTask waitFor, dynamic row, ITypeDescriber typeDescriber, ReadOnlyMemory<char> valueSeparator, CancellationToken cancellationToken)
             {
                 try
                 {
@@ -194,15 +182,9 @@
 
                         if (needsSeparator)
                         {
-<<<<<<< HEAD
-                            var placeTask = self.PlaceCharInStagingAsync(valueSeparator, cancellationToken);
+                            var placeTask = self.PlaceInStagingAsync(valueSeparator, cancellationToken);
                             await ConfigureCancellableAwait(self, placeTask, cancellationToken);
                             CheckCancellation(self, cancellationToken);
-=======
-                            var placeTask = self.PlaceInStagingAsync(valueSeparator, cancel);
-                            await ConfigureCancellableAwait(self, placeTask, cancel);
-                            CheckCancellation(self, cancel);
->>>>>>> c6819df6
                         }
 
                         ColumnIdentifier ci;
@@ -253,11 +235,7 @@
             }
 
             // continue after PlaceCharInStagingAsync completes
-<<<<<<< HEAD
-            static async ValueTask WriteAsync_ContinueAfterPlaceCharAsync(AsyncDynamicWriter self, ValueTask waitFor, char valueSeparator, DynamicCellValue cell, int i, IEnumerator<DynamicCellValue> e, CancellationToken cancellationToken)
-=======
-            static async ValueTask WriteAsync_ContinueAfterPlaceCharAsync(AsyncDynamicWriter self, ValueTask waitFor, ReadOnlyMemory<char> valueSeparator, DynamicCellValue cell, int i, IEnumerator<DynamicCellValue> e, CancellationToken cancel)
->>>>>>> c6819df6
+            static async ValueTask WriteAsync_ContinueAfterPlaceCharAsync(AsyncDynamicWriter self, ValueTask waitFor, ReadOnlyMemory<char> valueSeparator, DynamicCellValue cell, int i, IEnumerator<DynamicCellValue> e, CancellationToken cancellationToken)
             {
                 try
                 {
@@ -318,15 +296,9 @@
 
                             if (needsSeparator)
                             {
-<<<<<<< HEAD
-                                var placeTask = self.PlaceCharInStagingAsync(valueSeparator, cancellationToken);
+                                var placeTask = self.PlaceInStagingAsync(valueSeparator, cancellationToken);
                                 await ConfigureCancellableAwait(self, placeTask, cancellationToken);
                                 CheckCancellation(self, cancellationToken);
-=======
-                                var placeTask = self.PlaceInStagingAsync(valueSeparator, cancel);
-                                await ConfigureCancellableAwait(self, placeTask, cancel);
-                                CheckCancellation(self, cancel);
->>>>>>> c6819df6
                             }
 
                             ColumnIdentifier ci;
@@ -382,11 +354,7 @@
             }
 
             // continue after WriteValueAsync completes
-<<<<<<< HEAD
-            static async ValueTask WriteAsync_ContinueAfterWriteValueAsync(AsyncDynamicWriter self, ValueTask waitFor, char valueSeparator, int i, IEnumerator<DynamicCellValue> e, CancellationToken cancellationToken)
-=======
-            static async ValueTask WriteAsync_ContinueAfterWriteValueAsync(AsyncDynamicWriter self, ValueTask waitFor, ReadOnlyMemory<char> valueSeparator, int i, IEnumerator<DynamicCellValue> e, CancellationToken cancel)
->>>>>>> c6819df6
+            static async ValueTask WriteAsync_ContinueAfterWriteValueAsync(AsyncDynamicWriter self, ValueTask waitFor, ReadOnlyMemory<char> valueSeparator, int i, IEnumerator<DynamicCellValue> e, CancellationToken cancellationToken)
             {
                 try
                 {
@@ -412,15 +380,9 @@
 
                             if (needsSeparator)
                             {
-<<<<<<< HEAD
-                                var placeTask = self.PlaceCharInStagingAsync(valueSeparator, cancellationToken);
+                                var placeTask = self.PlaceInStagingAsync(valueSeparator, cancellationToken);
                                 await ConfigureCancellableAwait(self, placeTask, cancellationToken);
                                 CheckCancellation(self, cancellationToken);
-=======
-                                var placeTask = self.PlaceInStagingAsync(valueSeparator, cancel);
-                                await ConfigureCancellableAwait(self, placeTask, cancel);
-                                CheckCancellation(self, cancel);
->>>>>>> c6819df6
                             }
 
                             ColumnIdentifier ci;
@@ -476,11 +438,7 @@
             }
         }
 
-<<<<<<< HEAD
-        public override ValueTask WriteCommentAsync(string comment, CancellationToken cancellationToken = default)
-=======
-        public override ValueTask WriteCommentAsync(ReadOnlyMemory<char> comment, CancellationToken cancel = default)
->>>>>>> c6819df6
+        public override ValueTask WriteCommentAsync(ReadOnlyMemory<char> comment, CancellationToken cancellationToken = default)
         {
             AssertNotDisposed(this);
             AssertNotPoisoned(Configuration);
@@ -499,17 +457,10 @@
                     }
                     else
                     {
-<<<<<<< HEAD
-                        var checkHeaders = CheckHeadersAsync(null, cancellationToken);
-                        if (!checkHeaders.IsCompletedSuccessfully(this))
-                        {
-                            return WriteCommentAsync_ContinueAfterCheckHeadersAsync(this, checkHeaders, comment, cancellationToken);
-=======
-                        var checkHeadersTask = CheckHeadersAsync(null, cancel);
+                        var checkHeadersTask = CheckHeadersAsync(null, cancellationToken);
                         if (!checkHeadersTask.IsCompletedSuccessfully(this))
                         {
-                            return WriteCommentAsync_ContinueAfterCheckHeadersAsync(this, checkHeadersTask, comment, cancel);
->>>>>>> c6819df6
+                            return WriteCommentAsync_ContinueAfterCheckHeadersAsync(this, checkHeadersTask, comment, cancellationToken);
                         }
 
                         var checkHeadersResult = checkHeadersTask.Result;
@@ -539,41 +490,25 @@
 
                 HasWrittenComments = true;
 
-<<<<<<< HEAD
-                    if (!isFirstRow)
-                    {
-                        var endRowTask = EndRecordAsync(cancellationToken);
-                        if (!endRowTask.IsCompletedSuccessfully(this))
-                        {
-                            return WriteCommentAsync_ContinueAfterEndRowAsync(this, endRowTask, commentChar, seg, e, cancellationToken);
-                        }
-                    }
-
+                var commentChar = commentCharNullable.Value;
+                var rowEndingMem = Configuration.RowEndingMemory;
+
+                var splitIx = Utils.FindNextIx(0, comment, rowEndingMem);
+                if (splitIx == -1)
+                {
+                    // single segment
                     var placeCharTask = PlaceCharInStagingAsync(commentChar, cancellationToken);
                     if (!placeCharTask.IsCompletedSuccessfully(this))
                     {
-                        return WriteCommentAsync_ContinueAfterPlaceCharAsync(this, placeCharTask, commentChar, seg, e, cancellationToken);
-=======
-                var commentChar = commentCharNullable.Value;
-                var rowEndingMem = Configuration.RowEndingMemory;
-
-                var splitIx = Utils.FindNextIx(0, comment, rowEndingMem);
-                if (splitIx == -1)
-                {
-                    // single segment
-                    var placeCharTask = PlaceCharInStagingAsync(commentChar, cancel);
-                    if (!placeCharTask.IsCompletedSuccessfully(this))
-                    {
-                        return WriteCommentAsync_ContinueAfterSingleSegmentPlaceCharInStagingAsync(this, placeCharTask, comment, cancel);
+                        return WriteCommentAsync_ContinueAfterSingleSegmentPlaceCharInStagingAsync(this, placeCharTask, comment, cancellationToken);
                     }
 
                     if (comment.Length > 0)
                     {
-                        var placeTask = PlaceInStagingAsync(comment, cancel);
+                        var placeTask = PlaceInStagingAsync(comment, cancellationToken);
 
                         // doesn't matter if it's completed, since the client will await before making another call
                         return placeTask;
->>>>>>> c6819df6
                     }
                 }
                 else
@@ -584,35 +519,28 @@
                     var isFirstRow = true;
                     while (splitIx != -1)
                     {
-<<<<<<< HEAD
-                        var placeTask = PlaceInStagingAsync(seg, cancellationToken);
-                        if (!placeTask.IsCompletedSuccessfully(this))
-                        {
-                            return WriteCommentAsync_ContinueAfterPlaceSegementAsync(this, placeTask, commentChar, e, cancellationToken);
-=======
                         if (!isFirstRow)
                         {
-                            var endRecordTask = EndRecordAsync(cancel);
+                            var endRecordTask = EndRecordAsync(cancellationToken);
                             if (!endRecordTask.IsCompletedSuccessfully(this))
                             {
-                                return WriteCommentAsync_ContinueAfterMultiSegementEndRecordAsync(this, endRecordTask, commentChar, comment, prevIx, splitIx, rowEndingMem, cancel);
-                            }
-                        }
-
-                        var placeCharTask = PlaceCharInStagingAsync(commentChar, cancel);
+                                return WriteCommentAsync_ContinueAfterMultiSegementEndRecordAsync(this, endRecordTask, commentChar, comment, prevIx, splitIx, rowEndingMem, cancellationToken);
+                            }
+                        }
+
+                        var placeCharTask = PlaceCharInStagingAsync(commentChar, cancellationToken);
                         if (!placeCharTask.IsCompletedSuccessfully(this))
                         {
-                            return WriteCommentAsync_ContinueAfterMultiSegmentPlaceCharInStagingAsync(this, placeCharTask, commentChar, comment, prevIx, splitIx, rowEndingMem, cancel);
->>>>>>> c6819df6
+                            return WriteCommentAsync_ContinueAfterMultiSegmentPlaceCharInStagingAsync(this, placeCharTask, commentChar, comment, prevIx, splitIx, rowEndingMem, cancellationToken);
                         }
 
                         var segSpan = comment[prevIx..splitIx];
                         if (segSpan.Length > 0)
                         {
-                            var placeInTask = PlaceInStagingAsync(segSpan, cancel);
+                            var placeInTask = PlaceInStagingAsync(segSpan, cancellationToken);
                             if (!placeInTask.IsCompletedSuccessfully(this))
                             {
-                                return WriteCommentAsync_ContinueAfterMultiSegmentPlaceInStagingAsync(this, placeInTask, commentChar, comment, prevIx, splitIx, rowEndingMem, cancel);
+                                return WriteCommentAsync_ContinueAfterMultiSegmentPlaceInStagingAsync(this, placeInTask, commentChar, comment, prevIx, splitIx, rowEndingMem, cancellationToken);
                             }
                         }
 
@@ -626,21 +554,21 @@
                     {
                         if (!isFirstRow)
                         {
-                            var endRecordTask = EndRecordAsync(cancel);
+                            var endRecordTask = EndRecordAsync(cancellationToken);
                             if (!endRecordTask.IsCompletedSuccessfully(this))
                             {
-                                return WriteCommentAsync_ContinueAfterMultiSegmentFinalCommentEndRecordAsync(this, endRecordTask, commentChar, comment, prevIx, rowEndingMem, cancel);
-                            }
-                        }
-
-                        var placeCharTask = PlaceCharInStagingAsync(commentChar, cancel);
+                                return WriteCommentAsync_ContinueAfterMultiSegmentFinalCommentEndRecordAsync(this, endRecordTask, commentChar, comment, prevIx, rowEndingMem, cancellationToken);
+                            }
+                        }
+
+                        var placeCharTask = PlaceCharInStagingAsync(commentChar, cancellationToken);
                         if (!placeCharTask.IsCompletedSuccessfully(this))
                         {
-                            return WriteCommentAsync_ContinueAfterMultiSegmentFinalCommentPlaceCharInStagingAsync(this, placeCharTask, comment, prevIx, rowEndingMem, cancel);
+                            return WriteCommentAsync_ContinueAfterMultiSegmentFinalCommentPlaceCharInStagingAsync(this, placeCharTask, comment, prevIx, rowEndingMem, cancellationToken);
                         }
 
                         var segSpan = comment[prevIx..];
-                        var placeInTask = PlaceInStagingAsync(segSpan, cancel);
+                        var placeInTask = PlaceInStagingAsync(segSpan, cancellationToken);
 
                         // no need to wait, as the client must await before making another call
                         return placeInTask;
@@ -652,25 +580,20 @@
                 Throw.PoisonAndRethrow<object>(this, e);
             }
 
-<<<<<<< HEAD
-            // continue after CheckHeadersAsync completes
-            static async ValueTask WriteCommentAsync_ContinueAfterCheckHeadersAsync(AsyncDynamicWriter self, ValueTask<bool> waitFor, string comment, CancellationToken cancellationToken)
-=======
             return default;
 
             // continue after waiting, in multi segment case, for the final comment, for the comment start char to write
-            static async ValueTask WriteCommentAsync_ContinueAfterMultiSegmentFinalCommentPlaceCharInStagingAsync(AsyncDynamicWriter self, ValueTask waitFor, ReadOnlyMemory<char> comment, int prevIx, ReadOnlyMemory<char> rowEndingMem, CancellationToken cancel)
->>>>>>> c6819df6
+            static async ValueTask WriteCommentAsync_ContinueAfterMultiSegmentFinalCommentPlaceCharInStagingAsync(AsyncDynamicWriter self, ValueTask waitFor, ReadOnlyMemory<char> comment, int prevIx, ReadOnlyMemory<char> rowEndingMem, CancellationToken cancellationToken)
             {
                 try
                 {
-                    await ConfigureCancellableAwait(self, waitFor, cancel);
-                    CheckCancellation(self, cancel);
+                    await ConfigureCancellableAwait(self, waitFor, cancellationToken);
+                    CheckCancellation(self, cancellationToken);
 
                     var segSpan = comment[prevIx..];
-                    var placeTask = self.PlaceInStagingAsync(segSpan, cancel);
-                    await ConfigureCancellableAwait(self, placeTask, cancel);
-                    CheckCancellation(self, cancel);
+                    var placeTask = self.PlaceInStagingAsync(segSpan, cancellationToken);
+                    await ConfigureCancellableAwait(self, placeTask, cancellationToken);
+                    CheckCancellation(self, cancellationToken);
                 }
                 catch (Exception e)
                 {
@@ -678,27 +601,22 @@
                 }
             }
 
-<<<<<<< HEAD
-                    var res = await ConfigureCancellableAwait(self, waitFor, cancellationToken);
-                    CheckCancellation(self, cancellationToken);
-=======
             // continue after waiting, in multi segment case, for the final comment, for ending the record to finish
-            static async ValueTask WriteCommentAsync_ContinueAfterMultiSegmentFinalCommentEndRecordAsync(AsyncDynamicWriter self, ValueTask waitFor, char commentChar, ReadOnlyMemory<char> comment, int prevIx, ReadOnlyMemory<char> rowEndingMem, CancellationToken cancel)
+            static async ValueTask WriteCommentAsync_ContinueAfterMultiSegmentFinalCommentEndRecordAsync(AsyncDynamicWriter self, ValueTask waitFor, char commentChar, ReadOnlyMemory<char> comment, int prevIx, ReadOnlyMemory<char> rowEndingMem, CancellationToken cancellationToken)
             {
                 try
                 {
-                    await ConfigureCancellableAwait(self, waitFor, cancel);
-                    CheckCancellation(self, cancel);
->>>>>>> c6819df6
-
-                    var placeCharTask = self.PlaceCharInStagingAsync(commentChar, cancel);
-                    await ConfigureCancellableAwait(self, placeCharTask, cancel);
-                    CheckCancellation(self, cancel);
+                    await ConfigureCancellableAwait(self, waitFor, cancellationToken);
+                    CheckCancellation(self, cancellationToken);
+
+                    var placeCharTask = self.PlaceCharInStagingAsync(commentChar, cancellationToken);
+                    await ConfigureCancellableAwait(self, placeCharTask, cancellationToken);
+                    CheckCancellation(self, cancellationToken);
 
                     var segSpan = comment[prevIx..];
-                    var placeTask = self.PlaceInStagingAsync(segSpan, cancel);
-                    await ConfigureCancellableAwait(self, placeTask, cancel);
-                    CheckCancellation(self, cancel);
+                    var placeTask = self.PlaceInStagingAsync(segSpan, cancellationToken);
+                    await ConfigureCancellableAwait(self, placeTask, cancellationToken);
+                    CheckCancellation(self, cancellationToken);
                 }
                 catch (Exception e)
                 {
@@ -707,12 +625,12 @@
             }
 
             // continue after waiting, in the multi segment case, for writing the comment mem to finish
-            static async ValueTask WriteCommentAsync_ContinueAfterMultiSegmentPlaceInStagingAsync(AsyncDynamicWriter self, ValueTask waitFor, char commentChar, ReadOnlyMemory<char> comment, int prevIx, int splitIx, ReadOnlyMemory<char> rowEndingMem, CancellationToken cancel)
+            static async ValueTask WriteCommentAsync_ContinueAfterMultiSegmentPlaceInStagingAsync(AsyncDynamicWriter self, ValueTask waitFor, char commentChar, ReadOnlyMemory<char> comment, int prevIx, int splitIx, ReadOnlyMemory<char> rowEndingMem, CancellationToken cancellationToken)
             {
                 try
                 {
-                    await ConfigureCancellableAwait(self, waitFor, cancel);
-                    CheckCancellation(self, cancel);
+                    await ConfigureCancellableAwait(self, waitFor, cancellationToken);
+                    CheckCancellation(self, cancellationToken);
 
                     // finish the loop
                     {
@@ -722,45 +640,21 @@
 
                     while (splitIx != -1)
                     {
-<<<<<<< HEAD
-                        var endTask = self.EndRecordAsync(cancellationToken);
-                        await ConfigureCancellableAwait(self, endTask, cancellationToken);
-                        CheckCancellation(self, cancellationToken);
-                    }
-=======
                         // not first row by definition, so no check
-                        var endRecordTask = self.EndRecordAsync(cancel);
-                        await ConfigureCancellableAwait(self, endRecordTask, cancel);
-                        CheckCancellation(self, cancel);
->>>>>>> c6819df6
-
-                        var placeCharTask = self.PlaceCharInStagingAsync(commentChar, cancel);
-                        await ConfigureCancellableAwait(self, placeCharTask, cancel);
-                        CheckCancellation(self, cancel);
+                        var endRecordTask = self.EndRecordAsync(cancellationToken);
+                        await ConfigureCancellableAwait(self, endRecordTask, cancellationToken);
+                        CheckCancellation(self, cancellationToken);
+
+                        var placeCharTask = self.PlaceCharInStagingAsync(commentChar, cancellationToken);
+                        await ConfigureCancellableAwait(self, placeCharTask, cancellationToken);
+                        CheckCancellation(self, cancellationToken);
 
                         var segSpan = comment[prevIx..splitIx];
                         if (segSpan.Length > 0)
                         {
-<<<<<<< HEAD
-                            var endTask = self.EndRecordAsync(cancellationToken);
-                            await ConfigureCancellableAwait(self, endTask, cancellationToken);
+                            var placeTask = self.PlaceInStagingAsync(segSpan, cancellationToken);
+                            await ConfigureCancellableAwait(self, placeTask, cancellationToken);
                             CheckCancellation(self, cancellationToken);
-                        }
-
-                        var placeTask = self.PlaceCharInStagingAsync(commentChar, cancellationToken);
-                        await ConfigureCancellableAwait(self, placeTask, cancellationToken);
-                        CheckCancellation(self, cancellationToken);
-
-                        if (seg.Length > 0)
-                        {
-                            var secondPlaceTask = self.PlaceInStagingAsync(seg, cancellationToken);
-                            await ConfigureCancellableAwait(self, secondPlaceTask, cancellationToken);
-                            CheckCancellation(self, cancellationToken);
-                        }
-=======
-                            var placeTask = self.PlaceInStagingAsync(segSpan, cancel);
-                            await ConfigureCancellableAwait(self, placeTask, cancel);
-                            CheckCancellation(self, cancel);
                         }
 
                         prevIx = splitIx + rowEndingMem.Length;
@@ -770,19 +664,18 @@
                     if (prevIx != comment.Length)
                     {
                         // not first row by definition, so no check
-                        var endRecordTask = self.EndRecordAsync(cancel);
-                        await ConfigureCancellableAwait(self, endRecordTask, cancel);
-                        CheckCancellation(self, cancel);
-
-                        var placeCharTask = self.PlaceCharInStagingAsync(commentChar, cancel);
-                        await ConfigureCancellableAwait(self, placeCharTask, cancel);
-                        CheckCancellation(self, cancel);
->>>>>>> c6819df6
+                        var endRecordTask = self.EndRecordAsync(cancellationToken);
+                        await ConfigureCancellableAwait(self, endRecordTask, cancellationToken);
+                        CheckCancellation(self, cancellationToken);
+
+                        var placeCharTask = self.PlaceCharInStagingAsync(commentChar, cancellationToken);
+                        await ConfigureCancellableAwait(self, placeCharTask, cancellationToken);
+                        CheckCancellation(self, cancellationToken);
 
                         var segSpan = comment[prevIx..];
-                        var placeTask = self.PlaceInStagingAsync(segSpan, cancel);
-                        await ConfigureCancellableAwait(self, placeTask, cancel);
-                        CheckCancellation(self, cancel);
+                        var placeTask = self.PlaceInStagingAsync(segSpan, cancellationToken);
+                        await ConfigureCancellableAwait(self, placeTask, cancellationToken);
+                        CheckCancellation(self, cancellationToken);
                     }
 
                 }
@@ -792,13 +685,8 @@
                 }
             }
 
-<<<<<<< HEAD
-            // continue after EndRecordAsync completes
-            static async ValueTask WriteCommentAsync_ContinueAfterEndRecordAsync(AsyncDynamicWriter self, ValueTask waitFor, string comment, CancellationToken cancellationToken)
-=======
             // continue after waiting, in the multi sgement case, for writing the comment char to finish
-            static async ValueTask WriteCommentAsync_ContinueAfterMultiSegmentPlaceCharInStagingAsync(AsyncDynamicWriter self, ValueTask waitFor, char commentChar, ReadOnlyMemory<char> comment, int prevIx, int splitIx, ReadOnlyMemory<char> rowEndingMem, CancellationToken cancel)
->>>>>>> c6819df6
+            static async ValueTask WriteCommentAsync_ContinueAfterMultiSegmentPlaceCharInStagingAsync(AsyncDynamicWriter self, ValueTask waitFor, char commentChar, ReadOnlyMemory<char> comment, int prevIx, int splitIx, ReadOnlyMemory<char> rowEndingMem, CancellationToken cancellationToken)
             {
                 try
                 {
@@ -810,19 +698,9 @@
                         var segSpan = comment[prevIx..splitIx];
                         if (segSpan.Length > 0)
                         {
-<<<<<<< HEAD
-                            var endTask = self.EndRecordAsync(cancellationToken);
-                            await ConfigureCancellableAwait(self, endTask, cancellationToken);
+                            var placeTask = self.PlaceInStagingAsync(segSpan, cancellationToken);
+                            await ConfigureCancellableAwait(self, placeTask, cancellationToken);
                             CheckCancellation(self, cancellationToken);
-                        }
-
-                        var placeTask = self.PlaceCharInStagingAsync(commentChar, cancellationToken);
-                        await ConfigureCancellableAwait(self, placeTask, cancellationToken);
-                        CheckCancellation(self, cancellationToken);
-=======
-                            var placeTask = self.PlaceInStagingAsync(segSpan, cancel);
-                            await ConfigureCancellableAwait(self, placeTask, cancel);
-                            CheckCancellation(self, cancel);
                         }
 
                         prevIx = splitIx + rowEndingMem.Length;
@@ -832,27 +710,20 @@
                     while (splitIx != -1)
                     {
                         // not first row by definition, so no check
-                        var endRecordTask = self.EndRecordAsync(cancel);
-                        await ConfigureCancellableAwait(self, endRecordTask, cancel);
-                        CheckCancellation(self, cancel);
-
-                        var placeCharTask = self.PlaceCharInStagingAsync(commentChar, cancel);
-                        await ConfigureCancellableAwait(self, placeCharTask, cancel);
-                        CheckCancellation(self, cancel);
->>>>>>> c6819df6
+                        var endRecordTask = self.EndRecordAsync(cancellationToken);
+                        await ConfigureCancellableAwait(self, endRecordTask, cancellationToken);
+                        CheckCancellation(self, cancellationToken);
+
+                        var placeCharTask = self.PlaceCharInStagingAsync(commentChar, cancellationToken);
+                        await ConfigureCancellableAwait(self, placeCharTask, cancellationToken);
+                        CheckCancellation(self, cancellationToken);
 
                         var segSpan = comment[prevIx..splitIx];
                         if (segSpan.Length > 0)
                         {
-<<<<<<< HEAD
-                            var secondPlaceTask = self.PlaceInStagingAsync(seg, cancellationToken);
-                            await ConfigureCancellableAwait(self, secondPlaceTask, cancellationToken);
+                            var placeTask = self.PlaceInStagingAsync(segSpan, cancellationToken);
+                            await ConfigureCancellableAwait(self, placeTask, cancellationToken);
                             CheckCancellation(self, cancellationToken);
-=======
-                            var placeTask = self.PlaceInStagingAsync(segSpan, cancel);
-                            await ConfigureCancellableAwait(self, placeTask, cancel);
-                            CheckCancellation(self, cancel);
->>>>>>> c6819df6
                         }
 
                         prevIx = splitIx + rowEndingMem.Length;
@@ -862,18 +733,18 @@
                     if (prevIx != comment.Length)
                     {
                         // not first by definition, so no check
-                        var endRecordTask = self.EndRecordAsync(cancel);
-                        await ConfigureCancellableAwait(self, endRecordTask, cancel);
-                        CheckCancellation(self, cancel);
-
-                        var placeCharTask = self.PlaceCharInStagingAsync(commentChar, cancel);
-                        await ConfigureCancellableAwait(self, placeCharTask, cancel);
-                        CheckCancellation(self, cancel);
+                        var endRecordTask = self.EndRecordAsync(cancellationToken);
+                        await ConfigureCancellableAwait(self, endRecordTask, cancellationToken);
+                        CheckCancellation(self, cancellationToken);
+
+                        var placeCharTask = self.PlaceCharInStagingAsync(commentChar, cancellationToken);
+                        await ConfigureCancellableAwait(self, placeCharTask, cancellationToken);
+                        CheckCancellation(self, cancellationToken);
 
                         var segSpan = comment[prevIx..];
-                        var placeTask = self.PlaceInStagingAsync(segSpan, cancel);
-                        await ConfigureCancellableAwait(self, placeTask, cancel);
-                        CheckCancellation(self, cancel);
+                        var placeTask = self.PlaceInStagingAsync(segSpan, cancellationToken);
+                        await ConfigureCancellableAwait(self, placeTask, cancellationToken);
+                        CheckCancellation(self, cancellationToken);
                     }
 
                 }
@@ -883,55 +754,26 @@
                 }
             }
 
-<<<<<<< HEAD
-            static async ValueTask WriteCommentAsync_ContinueAfterEndRowAsync(
-                AsyncDynamicWriter self,
-                ValueTask waitFor,
-                char commentChar,
-                ReadOnlyMemory<char> seg,
-                ReadOnlySequence<char>.Enumerator e,
-                CancellationToken cancellationToken
-            )
+            // continue after waiting, in the multi segment case, for the record to end
+            static async ValueTask WriteCommentAsync_ContinueAfterMultiSegementEndRecordAsync(AsyncDynamicWriter self, ValueTask waitFor, char commentChar, ReadOnlyMemory<char> comment, int prevIx, int splitIx, ReadOnlyMemory<char> rowEndingMem, CancellationToken cancellationToken)
             {
                 try
                 {
-
                     await ConfigureCancellableAwait(self, waitFor, cancellationToken);
                     CheckCancellation(self, cancellationToken);
-=======
-            // continue after waiting, in the multi segment case, for the record to end
-            static async ValueTask WriteCommentAsync_ContinueAfterMultiSegementEndRecordAsync(AsyncDynamicWriter self, ValueTask waitFor, char commentChar, ReadOnlyMemory<char> comment, int prevIx, int splitIx, ReadOnlyMemory<char> rowEndingMem, CancellationToken cancel)
-            {
-                try
-                {
-                    await ConfigureCancellableAwait(self, waitFor, cancel);
-                    CheckCancellation(self, cancel);
->>>>>>> c6819df6
 
                     // finish the loop
                     {
-<<<<<<< HEAD
-                        var placeTask = self.PlaceCharInStagingAsync(commentChar, cancellationToken);
-                        await ConfigureCancellableAwait(self, placeTask, cancellationToken);
-                        CheckCancellation(self, cancellationToken);
-=======
-                        var placeCharTask = self.PlaceCharInStagingAsync(commentChar, cancel);
-                        await ConfigureCancellableAwait(self, placeCharTask, cancel);
-                        CheckCancellation(self, cancel);
->>>>>>> c6819df6
+                        var placeCharTask = self.PlaceCharInStagingAsync(commentChar, cancellationToken);
+                        await ConfigureCancellableAwait(self, placeCharTask, cancellationToken);
+                        CheckCancellation(self, cancellationToken);
 
                         var segSpan = comment[prevIx..splitIx];
                         if (segSpan.Length > 0)
                         {
-<<<<<<< HEAD
-                            var secondPlaceTask = self.PlaceInStagingAsync(seg, cancellationToken);
-                            await ConfigureCancellableAwait(self, secondPlaceTask, cancellationToken);
+                            var placeTask = self.PlaceInStagingAsync(segSpan, cancellationToken);
+                            await ConfigureCancellableAwait(self, placeTask, cancellationToken);
                             CheckCancellation(self, cancellationToken);
-=======
-                            var placeTask = self.PlaceInStagingAsync(segSpan, cancel);
-                            await ConfigureCancellableAwait(self, placeTask, cancel);
-                            CheckCancellation(self, cancel);
->>>>>>> c6819df6
                         }
 
                         prevIx = splitIx + rowEndingMem.Length;
@@ -940,40 +782,21 @@
 
                     while (splitIx != -1)
                     {
-<<<<<<< HEAD
-                        seg = e.Current;
-
-                        // by definition, not in the first row so we can skip the if
-                        var endTask = self.EndRecordAsync(cancellationToken);
-                        await ConfigureCancellableAwait(self, endTask, cancellationToken);
-                        CheckCancellation(self, cancellationToken);
-
-                        var thirdPlaceTask = self.PlaceCharInStagingAsync(commentChar, cancellationToken);
-                        await ConfigureCancellableAwait(self, thirdPlaceTask, cancellationToken);
-                        CheckCancellation(self, cancellationToken);
-=======
                         // not first row by definition, so no check
-                        var endRecordTask = self.EndRecordAsync(cancel);
-                        await ConfigureCancellableAwait(self, endRecordTask, cancel);
-                        CheckCancellation(self, cancel);
-
-                        var placeCharTask = self.PlaceCharInStagingAsync(commentChar, cancel);
-                        await ConfigureCancellableAwait(self, placeCharTask, cancel);
-                        CheckCancellation(self, cancel);
->>>>>>> c6819df6
+                        var endRecordTask = self.EndRecordAsync(cancellationToken);
+                        await ConfigureCancellableAwait(self, endRecordTask, cancellationToken);
+                        CheckCancellation(self, cancellationToken);
+
+                        var placeCharTask = self.PlaceCharInStagingAsync(commentChar, cancellationToken);
+                        await ConfigureCancellableAwait(self, placeCharTask, cancellationToken);
+                        CheckCancellation(self, cancellationToken);
 
                         var segSpan = comment[prevIx..splitIx];
                         if (segSpan.Length > 0)
                         {
-<<<<<<< HEAD
-                            var fourthPlaceTask = self.PlaceInStagingAsync(seg, cancellationToken);
-                            await ConfigureCancellableAwait(self, fourthPlaceTask, cancellationToken);
+                            var placeTask = self.PlaceInStagingAsync(segSpan, cancellationToken);
+                            await ConfigureCancellableAwait(self, placeTask, cancellationToken);
                             CheckCancellation(self, cancellationToken);
-=======
-                            var placeTask = self.PlaceInStagingAsync(segSpan, cancel);
-                            await ConfigureCancellableAwait(self, placeTask, cancel);
-                            CheckCancellation(self, cancel);
->>>>>>> c6819df6
                         }
 
                         prevIx = splitIx + rowEndingMem.Length;
@@ -983,18 +806,18 @@
                     if (prevIx != comment.Length)
                     {
                         // not first row, by definition
-                        var endRecordTask = self.EndRecordAsync(cancel);
-                        await ConfigureCancellableAwait(self, endRecordTask, cancel);
-                        CheckCancellation(self, cancel);
-
-                        var placeCharTask = self.PlaceCharInStagingAsync(commentChar, cancel);
-                        await ConfigureCancellableAwait(self, placeCharTask, cancel);
-                        CheckCancellation(self, cancel);
+                        var endRecordTask = self.EndRecordAsync(cancellationToken);
+                        await ConfigureCancellableAwait(self, endRecordTask, cancellationToken);
+                        CheckCancellation(self, cancellationToken);
+
+                        var placeCharTask = self.PlaceCharInStagingAsync(commentChar, cancellationToken);
+                        await ConfigureCancellableAwait(self, placeCharTask, cancellationToken);
+                        CheckCancellation(self, cancellationToken);
 
                         var segSpan = comment[prevIx..];
-                        var placeTask = self.PlaceInStagingAsync(segSpan, cancel);
-                        await ConfigureCancellableAwait(self, placeTask, cancel);
-                        CheckCancellation(self, cancel);
+                        var placeTask = self.PlaceInStagingAsync(segSpan, cancellationToken);
+                        await ConfigureCancellableAwait(self, placeTask, cancellationToken);
+                        CheckCancellation(self, cancellationToken);
                     }
 
                 }
@@ -1004,20 +827,8 @@
                 }
             }
 
-<<<<<<< HEAD
-            // continue after writing the comment start char completes
-            static async ValueTask WriteCommentAsync_ContinueAfterPlaceCharAsync(
-                AsyncDynamicWriter self,
-                ValueTask waitFor,
-                char commentChar,
-                ReadOnlyMemory<char> seg,
-                ReadOnlySequence<char>.Enumerator e,
-                CancellationToken cancellationToken
-            )
-=======
             // continue after waiting, in the single segment, for the comment char to finish writing
-            static async ValueTask WriteCommentAsync_ContinueAfterSingleSegmentPlaceCharInStagingAsync(AsyncDynamicWriter self, ValueTask waitFor, ReadOnlyMemory<char> comment, CancellationToken cancel)
->>>>>>> c6819df6
+            static async ValueTask WriteCommentAsync_ContinueAfterSingleSegmentPlaceCharInStagingAsync(AsyncDynamicWriter self, ValueTask waitFor, ReadOnlyMemory<char> comment, CancellationToken cancellationToken)
             {
                 try
                 {
@@ -1026,9 +837,9 @@
 
                     if (comment.Length > 0)
                     {
-                        var placeTask = self.PlaceInStagingAsync(comment, cancel);
-                        await ConfigureCancellableAwait(self, placeTask, cancel);
-                        CheckCancellation(self, cancel);
+                        var placeTask = self.PlaceInStagingAsync(comment, cancellationToken);
+                        await ConfigureCancellableAwait(self, placeTask, cancellationToken);
+                        CheckCancellation(self, cancellationToken);
                     }
                 }
                 catch (Exception e)
@@ -1038,12 +849,12 @@
             }
 
             // continue after waiting for the record to end
-            static async ValueTask WriteCommentAsync_ContinueAfterEndRecordAsync(AsyncDynamicWriter self, ValueTask waitFor, ReadOnlyMemory<char> comment, CancellationToken cancel)
+            static async ValueTask WriteCommentAsync_ContinueAfterEndRecordAsync(AsyncDynamicWriter self, ValueTask waitFor, ReadOnlyMemory<char> comment, CancellationToken cancellationToken)
             {
                 try
                 {
-                    await ConfigureCancellableAwait(self, waitFor, cancel);
-                    CheckCancellation(self, cancel);
+                    await ConfigureCancellableAwait(self, waitFor, cancellationToken);
+                    CheckCancellation(self, cancellationToken);
 
                     var options = self.Configuration.Options;
                     var commentCharNullable = options.CommentCharacter;
@@ -1064,21 +875,15 @@
                     if (splitIx == -1)
                     {
                         // single segment
-                        var placeCharTask = self.PlaceCharInStagingAsync(commentChar, cancel);
-                        await ConfigureCancellableAwait(self, placeCharTask, cancel);
-                        CheckCancellation(self, cancel);
+                        var placeCharTask = self.PlaceCharInStagingAsync(commentChar, cancellationToken);
+                        await ConfigureCancellableAwait(self, placeCharTask, cancellationToken);
+                        CheckCancellation(self, cancellationToken);
 
                         if (comment.Length > 0)
                         {
-<<<<<<< HEAD
-                            var placeTask = self.PlaceInStagingAsync(seg, cancellationToken);
+                            var placeTask = self.PlaceInStagingAsync(comment, cancellationToken);
                             await ConfigureCancellableAwait(self, placeTask, cancellationToken);
                             CheckCancellation(self, cancellationToken);
-=======
-                            var placeTask = self.PlaceInStagingAsync(comment, cancel);
-                            await ConfigureCancellableAwait(self, placeTask, cancel);
-                            CheckCancellation(self, cancel);
->>>>>>> c6819df6
                         }
                     }
                     else
@@ -1086,37 +891,26 @@
                         // multi segment
                         var prevIx = 0;
 
-<<<<<<< HEAD
-                        // by definition, not in the first row so we can skip the if
-                        var endTask = self.EndRecordAsync(cancellationToken);
-                        await ConfigureCancellableAwait(self, endTask, cancellationToken);
-                        CheckCancellation(self, cancellationToken);
-
-                        var secondPlaceTask = self.PlaceCharInStagingAsync(commentChar, cancellationToken);
-                        await ConfigureCancellableAwait(self, secondPlaceTask, cancellationToken);
-                        CheckCancellation(self, cancellationToken);
-=======
                         var isFirstRow = true;
                         while (splitIx != -1)
                         {
                             if (!isFirstRow)
                             {
-                                var endRecordTask = self.EndRecordAsync(cancel);
-                                await ConfigureCancellableAwait(self, endRecordTask, cancel);
-                                CheckCancellation(self, cancel);
-                            }
-
-                            var placeCharTask = self.PlaceCharInStagingAsync(commentChar, cancel);
-                            await ConfigureCancellableAwait(self, placeCharTask, cancel);
-                            CheckCancellation(self, cancel);
->>>>>>> c6819df6
+                                var endRecordTask = self.EndRecordAsync(cancellationToken);
+                                await ConfigureCancellableAwait(self, endRecordTask, cancellationToken);
+                                CheckCancellation(self, cancellationToken);
+                            }
+
+                            var placeCharTask = self.PlaceCharInStagingAsync(commentChar, cancellationToken);
+                            await ConfigureCancellableAwait(self, placeCharTask, cancellationToken);
+                            CheckCancellation(self, cancellationToken);
 
                             var segSpan = comment[prevIx..splitIx];
                             if (segSpan.Length > 0)
                             {
-                                var placeTask = self.PlaceInStagingAsync(segSpan, cancel);
-                                await ConfigureCancellableAwait(self, placeTask, cancel);
-                                CheckCancellation(self, cancel);
+                                var placeTask = self.PlaceInStagingAsync(segSpan, cancellationToken);
+                                await ConfigureCancellableAwait(self, placeTask, cancellationToken);
+                                CheckCancellation(self, cancellationToken);
                             }
 
                             prevIx = splitIx + rowEndingMem.Length;
@@ -1127,27 +921,21 @@
 
                         if (prevIx != comment.Length)
                         {
-<<<<<<< HEAD
-                            var thirdPlaceTask = self.PlaceInStagingAsync(seg, cancellationToken);
-                            await ConfigureCancellableAwait(self, thirdPlaceTask, cancellationToken);
+                            if (!isFirstRow)
+                            {
+                                var endRecordTask = self.EndRecordAsync(cancellationToken);
+                                await ConfigureCancellableAwait(self, endRecordTask, cancellationToken);
+                                CheckCancellation(self, cancellationToken);
+                            }
+
+                            var placeCharTask = self.PlaceCharInStagingAsync(commentChar, cancellationToken);
+                            await ConfigureCancellableAwait(self, placeCharTask, cancellationToken);
                             CheckCancellation(self, cancellationToken);
-=======
-                            if (!isFirstRow)
-                            {
-                                var endRecordTask = self.EndRecordAsync(cancel);
-                                await ConfigureCancellableAwait(self, endRecordTask, cancel);
-                                CheckCancellation(self, cancel);
-                            }
-
-                            var placeCharTask = self.PlaceCharInStagingAsync(commentChar, cancel);
-                            await ConfigureCancellableAwait(self, placeCharTask, cancel);
-                            CheckCancellation(self, cancel);
 
                             var segSpan = comment[prevIx..];
-                            var placeTask = self.PlaceInStagingAsync(segSpan, cancel);
-                            await ConfigureCancellableAwait(self, placeTask, cancel);
-                            CheckCancellation(self, cancel);
->>>>>>> c6819df6
+                            var placeTask = self.PlaceInStagingAsync(segSpan, cancellationToken);
+                            await ConfigureCancellableAwait(self, placeTask, cancellationToken);
+                            CheckCancellation(self, cancellationToken);
                         }
                     }
                 }
@@ -1157,48 +945,19 @@
                 }
             }
 
-<<<<<<< HEAD
-            // continue after writing a chunk of the comment completes
-            static async ValueTask WriteCommentAsync_ContinueAfterPlaceSegementAsync(
-                AsyncDynamicWriter self,
-                ValueTask waitFor,
-                char commentChar,
-                ReadOnlySequence<char>.Enumerator e,
-                CancellationToken cancellationToken
-            )
+            // continue after waiting for the headers check to complete
+            static async ValueTask WriteCommentAsync_ContinueAfterCheckHeadersAsync(AsyncDynamicWriter self, ValueTask<bool> waitFor, ReadOnlyMemory<char> comment, CancellationToken cancellationToken)
             {
                 try
                 {
-
-                    await ConfigureCancellableAwait(self, waitFor, cancellationToken);
-                    CheckCancellation(self, cancellationToken);
-=======
-            // continue after waiting for the headers check to complete
-            static async ValueTask WriteCommentAsync_ContinueAfterCheckHeadersAsync(AsyncDynamicWriter self, ValueTask<bool> waitFor, ReadOnlyMemory<char> comment, CancellationToken cancel)
-            {
-                try
-                {
-                    var shouldEndRecord = await ConfigureCancellableAwait(self, waitFor, cancel);
-                    CheckCancellation(self, cancel);
->>>>>>> c6819df6
+                    var shouldEndRecord = await ConfigureCancellableAwait(self, waitFor, cancellationToken);
+                    CheckCancellation(self, cancellationToken);
 
                     if (shouldEndRecord)
                     {
-<<<<<<< HEAD
-                        var seg = e.Current;
-
-                        // by definition, not in the first row so we can skip the if
-                        var endTask = self.EndRecordAsync(cancellationToken);
-                        await ConfigureCancellableAwait(self, endTask, cancellationToken);
-                        CheckCancellation(self, cancellationToken);
-
-                        var placeTask = self.PlaceCharInStagingAsync(commentChar, cancellationToken);
-                        await ConfigureCancellableAwait(self, placeTask, cancellationToken);
-                        CheckCancellation(self, cancellationToken);
-=======
-                        var endRecordTask = self.EndRecordAsync(cancel);
-                        await ConfigureCancellableAwait(self, endRecordTask, cancel);
-                        CheckCancellation(self, cancel);
+                        var endRecordTask = self.EndRecordAsync(cancellationToken);
+                        await ConfigureCancellableAwait(self, endRecordTask, cancellationToken);
+                        CheckCancellation(self, cancellationToken);
                     }
 
                     var options = self.Configuration.Options;
@@ -1220,22 +979,15 @@
                     if (splitIx == -1)
                     {
                         // single segment
-                        var placeCharTask = self.PlaceCharInStagingAsync(commentChar, cancel);
-                        await ConfigureCancellableAwait(self, placeCharTask, cancel);
-                        CheckCancellation(self, cancel);
->>>>>>> c6819df6
+                        var placeCharTask = self.PlaceCharInStagingAsync(commentChar, cancellationToken);
+                        await ConfigureCancellableAwait(self, placeCharTask, cancellationToken);
+                        CheckCancellation(self, cancellationToken);
 
                         if (comment.Length > 0)
                         {
-<<<<<<< HEAD
-                            var secondPlaceTask = self.PlaceInStagingAsync(seg, cancellationToken);
-                            await ConfigureCancellableAwait(self, secondPlaceTask, cancellationToken);
+                            var placeTask = self.PlaceInStagingAsync(comment, cancellationToken);
+                            await ConfigureCancellableAwait(self, placeTask, cancellationToken);
                             CheckCancellation(self, cancellationToken);
-=======
-                            var placeTask = self.PlaceInStagingAsync(comment, cancel);
-                            await ConfigureCancellableAwait(self, placeTask, cancel);
-                            CheckCancellation(self, cancel);
->>>>>>> c6819df6
                         }
                     }
                     else
@@ -1248,21 +1000,21 @@
                         {
                             if (!isFirstRow)
                             {
-                                var endRecordTask = self.EndRecordAsync(cancel);
-                                await ConfigureCancellableAwait(self, endRecordTask, cancel);
-                                CheckCancellation(self, cancel);
-                            }
-
-                            var placeCharTask = self.PlaceCharInStagingAsync(commentChar, cancel);
-                            await ConfigureCancellableAwait(self, placeCharTask, cancel);
-                            CheckCancellation(self, cancel);
+                                var endRecordTask = self.EndRecordAsync(cancellationToken);
+                                await ConfigureCancellableAwait(self, endRecordTask, cancellationToken);
+                                CheckCancellation(self, cancellationToken);
+                            }
+
+                            var placeCharTask = self.PlaceCharInStagingAsync(commentChar, cancellationToken);
+                            await ConfigureCancellableAwait(self, placeCharTask, cancellationToken);
+                            CheckCancellation(self, cancellationToken);
 
                             var segSpan = comment[prevIx..splitIx];
                             if (segSpan.Length > 0)
                             {
-                                var placeTask = self.PlaceInStagingAsync(segSpan, cancel);
-                                await ConfigureCancellableAwait(self, placeTask, cancel);
-                                CheckCancellation(self, cancel);
+                                var placeTask = self.PlaceInStagingAsync(segSpan, cancellationToken);
+                                await ConfigureCancellableAwait(self, placeTask, cancellationToken);
+                                CheckCancellation(self, cancellationToken);
                             }
 
                             prevIx = splitIx + rowEndingMem.Length;
@@ -1275,19 +1027,19 @@
                         {
                             if (!isFirstRow)
                             {
-                                var endRecordTask = self.EndRecordAsync(cancel);
-                                await ConfigureCancellableAwait(self, endRecordTask, cancel);
-                                CheckCancellation(self, cancel);
-                            }
-
-                            var placeCharTask = self.PlaceCharInStagingAsync(commentChar, cancel);
-                            await ConfigureCancellableAwait(self, placeCharTask, cancel);
-                            CheckCancellation(self, cancel);
+                                var endRecordTask = self.EndRecordAsync(cancellationToken);
+                                await ConfigureCancellableAwait(self, endRecordTask, cancellationToken);
+                                CheckCancellation(self, cancellationToken);
+                            }
+
+                            var placeCharTask = self.PlaceCharInStagingAsync(commentChar, cancellationToken);
+                            await ConfigureCancellableAwait(self, placeCharTask, cancellationToken);
+                            CheckCancellation(self, cancellationToken);
 
                             var segSpan = comment[prevIx..];
-                            var placeTask = self.PlaceInStagingAsync(segSpan, cancel);
-                            await ConfigureCancellableAwait(self, placeTask, cancel);
-                            CheckCancellation(self, cancel);
+                            var placeTask = self.PlaceInStagingAsync(segSpan, cancellationToken);
+                            await ConfigureCancellableAwait(self, placeTask, cancellationToken);
+                            CheckCancellation(self, cancellationToken);
                         }
                     }
                 }
@@ -1410,10 +1162,10 @@
             return new ValueTask<bool>(true);
 
             // continue after WriteHeadersAsync() completes
-            static async ValueTask<bool> CheckHeadersAsync_ContinueAfterWriteHeadersAsync(AsyncDynamicWriter self, ValueTask waitFor, CancellationToken cancellationToken)
-            {
-                await ConfigureCancellableAwait(self, waitFor, cancellationToken);
-                CheckCancellation(self, cancellationToken);
+            static async ValueTask<bool> CheckHeadersAsync_ContinueAfterWriteHeadersAsync(AsyncDynamicWriter self, ValueTask waitFor, CancellationToken cancel)
+            {
+                await ConfigureCancellableAwait(self, waitFor, cancel);
+                CheckCancellation(self, cancel);
 
                 return true;
             }
@@ -1486,11 +1238,7 @@
                 if (i != 0)
                 {
                     // first value doesn't get a separator
-<<<<<<< HEAD
-                    var placeCharTask = PlaceCharInStagingAsync(valueSeparator, cancellationToken);
-=======
-                    var placeCharTask = PlaceInStagingAsync(valueSeparator, cancel);
->>>>>>> c6819df6
+                    var placeCharTask = PlaceInStagingAsync(valueSeparator, cancellationToken);
                     if (!placeCharTask.IsCompletedSuccessfully(this))
                     {
                         return WriteHeadersAsync_ContinueAfterStartOfForAsync(this, placeCharTask, valueSeparator, i, cancellationToken);
@@ -1527,11 +1275,7 @@
 
             // continue after a PlaceCharInStagingAsync or EndRecordAsync call
             //   we can share this because both branches go into the same next step
-<<<<<<< HEAD
-            static async ValueTask WriteHeadersAsync_ContinueAfterStartOfForAsync(AsyncDynamicWriter self, ValueTask waitFor, char valueSeparator, int i, CancellationToken cancellationToken)
-=======
-            static async ValueTask WriteHeadersAsync_ContinueAfterStartOfForAsync(AsyncDynamicWriter self, ValueTask waitFor, ReadOnlyMemory<char> valueSeparator, int i, CancellationToken cancel)
->>>>>>> c6819df6
+            static async ValueTask WriteHeadersAsync_ContinueAfterStartOfForAsync(AsyncDynamicWriter self, ValueTask waitFor, ReadOnlyMemory<char> valueSeparator, int i, CancellationToken cancellationToken)
             {
                 await ConfigureCancellableAwait(self, waitFor, cancellationToken);
                 CheckCancellation(self, cancellationToken);
@@ -1554,15 +1298,9 @@
                 for (; i < selfColumnNamesValue.Length; i++)
                 {
                     // by definition i != 0, so no need for the if
-<<<<<<< HEAD
-                    var secondPlaceTask = self.PlaceCharInStagingAsync(valueSeparator, cancellationToken);
+                    var secondPlaceTask = self.PlaceInStagingAsync(valueSeparator, cancellationToken);
                     await ConfigureCancellableAwait(self, secondPlaceTask, cancellationToken);
                     CheckCancellation(self, cancellationToken);
-=======
-                    var secondPlaceTask = self.PlaceInStagingAsync(valueSeparator, cancel);
-                    await ConfigureCancellableAwait(self, secondPlaceTask, cancel);
-                    CheckCancellation(self, cancel);
->>>>>>> c6819df6
 
                     var colName = selfColumnNamesValue[i].EncodedName;
 
@@ -1574,11 +1312,7 @@
                 }
             }
 
-<<<<<<< HEAD
-            static async ValueTask WriteHeadersAsync_ContinueAfterPlaceInStagingAsync(AsyncDynamicWriter self, ValueTask waitFor, char valueSeparator, int i, CancellationToken cancellationToken)
-=======
-            static async ValueTask WriteHeadersAsync_ContinueAfterPlaceInStagingAsync(AsyncDynamicWriter self, ValueTask waitFor, ReadOnlyMemory<char> valueSeparator, int i, CancellationToken cancel)
->>>>>>> c6819df6
+            static async ValueTask WriteHeadersAsync_ContinueAfterPlaceInStagingAsync(AsyncDynamicWriter self, ValueTask waitFor, ReadOnlyMemory<char> valueSeparator, int i, CancellationToken cancellationToken)
             {
                 await ConfigureCancellableAwait(self, waitFor, cancellationToken);
                 CheckCancellation(self, cancellationToken);
@@ -1590,15 +1324,9 @@
                 for (; i < selfColumnNamesValue.Length; i++)
                 {
                     // by definition i != 0, so no need for the if
-<<<<<<< HEAD
-                    var placeTask = self.PlaceCharInStagingAsync(valueSeparator, cancellationToken);
+                    var placeTask = self.PlaceInStagingAsync(valueSeparator, cancellationToken);
                     await ConfigureCancellableAwait(self, placeTask, cancellationToken);
                     CheckCancellation(self, cancellationToken);
-=======
-                    var placeTask = self.PlaceInStagingAsync(valueSeparator, cancel);
-                    await ConfigureCancellableAwait(self, placeTask, cancel);
-                    CheckCancellation(self, cancel);
->>>>>>> c6819df6
 
                     var colName = selfColumnNamesValue[i].EncodedName;
 
