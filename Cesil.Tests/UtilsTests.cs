--- conflicted
+++ resolved
@@ -181,7 +181,6 @@
 
             var dynConfig = Configuration.ForDynamic();
             var dynExc = ImpossibleException.Create("testing", "foo", "bar", 123, dynConfig);
-<<<<<<< HEAD
 
             Assert.Equal("The impossible has happened!\r\ntesting\r\nFile: foo\r\nMember: bar\r\nLine: 123\r\nPlease report this to https://github.com/kevin-montrose/Cesil/issues/new\r\nBound to System.Object\r\nDynamic binding\r\nWith options: Options with CommentCharacter=, DynamicRowDisposal=OnReaderDispose, EscapedValueEscapeCharacter=\", EscapedValueStartAndEnd=\", MemoryPoolProvider=DefaultMemoryPoolProvider Shared Instance, ReadBufferSizeHint=0, ReadHeader=Always, RowEnding=CarriageReturnLineFeed, TypeDescriber=DefaultTypeDescriber Shared Instance, ValueSeparator=,, WriteBufferSizeHint=, WriteHeader=Always, WriteTrailingRowEnding=Never, WhitespaceTreatment=Preserve, ExtraColumnTreatment=IncludeDynamic", dynExc.Message);
 
@@ -189,7 +188,6 @@
             Assert.Throws<ImpossibleException>(() => Throw.ImpossibleException<object>("wat", Options.Default));
             Assert.Throws<ImpossibleException>(() => Throw.ImpossibleException<object, _WeirdImpossibleExceptions>("wat", concreteConfig));
 
-
             var files = new[] { "SomeFile.cs", null };
             var members = new[] { "SomeMember", null };
 
@@ -202,9 +200,6 @@
                     Assert.Throws<ImpossibleException>(() => Throw.ImpossibleException<object, _WeirdImpossibleExceptions>("wat", concreteConfig, f, m));
                 }
             }
-=======
-            Assert.Equal("The impossible has happened!\r\ntesting\r\nFile: foo\r\nMember: bar\r\nLine: 123\r\nPlease report this to https://github.com/kevin-montrose/Cesil/issues/new\r\nBound to System.Object\r\nDynamic binding\r\nWith options: Options with CommentCharacter=, DynamicRowDisposal=OnReaderDispose, EscapedValueEscapeCharacter=\", EscapedValueStartAndEnd=\", MemoryPoolProvider=DefaultMemoryPoolProvider Shared Instance, ReadBufferSizeHint=0, ReadHeader=Always, RowEnding=CarriageReturnLineFeed, TypeDescriber=DefaultTypeDescriber Shared Instance, ValueSeparator=,, WriteBufferSizeHint=, WriteHeader=Always, WriteTrailingRowEnding=Never, WhitespaceTreatment=Preserve, ExtraColumnTreatment=IncludeDynamic", dynExc.Message);
->>>>>>> 5e0bd421
         }
 
         [Fact]
